--- conflicted
+++ resolved
@@ -2,6 +2,8 @@
 releases are sorted from youngest to oldest.
 
 version <next>
+
+- HNM version 4 demuxer and video decoder
 
 
 version 2.1:
@@ -116,29 +118,10 @@
 - sab filter ported from libmpcodecs
 - ffprobe -show_chapters option
 - WavPack encoding through libwavpack
-<<<<<<< HEAD
 - rotate filter
 - spp filter ported from libmpcodecs
 - libgme support
 - psnr filter
-=======
-- Added the -n parameter to avconv
-- RTMP seek support
-- when transcoding with avconv (i.e. not streamcopying), -ss is now accurate
-  even when used as an input option. Previous behavior can be restored with
-  the -noaccurate_seek option.
-- avconv -t option can now be used for inputs, to limit the duration of
-  data read from an input file
-- incomplete Voxware MetaSound decoder
-- WebP decoder
-- Error Resilient AAC syntax (ER AAC LC) decoding
-- Low Delay AAC (ER AAC LD) decoding
-- mux chapters in ASF files
-- Opus in Ogg demuxing
-- Enhanced Low Delay AAC (ER AAC ELD) decoding (no LD SBR support)
-- F4V muxer
-- HNM version 4 demuxer and video decoder
->>>>>>> 9af7a852
 
 
 version 1.2:
