#
# common bits used by all libraries
#

# first so "all" becomes default target
all: all-yes

DEFAULT_YASMD=.dbg

ifeq ($(DBG),1)
YASMD=$(DEFAULT_YASMD)
else
YASMD=
endif

ifndef SUBDIR

ifndef V
Q      = @
ECHO   = printf "$(1)\t%s\n" $(2)
BRIEF  = CC CXX OBJCC HOSTCC HOSTLD AS YASM AR LD STRIP CP WINDRES
SILENT = DEPCC DEPHOSTCC DEPAS DEPYASM RANLIB RM

MSG    = $@
M      = @$(call ECHO,$(TAG),$@);
$(foreach VAR,$(BRIEF), \
    $(eval override $(VAR) = @$$(call ECHO,$(VAR),$$(MSG)); $($(VAR))))
$(foreach VAR,$(SILENT),$(eval override $(VAR) = @$($(VAR))))
$(eval INSTALL = @$(call ECHO,INSTALL,$$(^:$(SRC_DIR)/%=%)); $(INSTALL))
endif

ALLFFLIBS = avcodec avdevice avfilter avformat avresample avutil postproc swscale swresample

# NASM requires -I path terminated with /
IFLAGS     := -I. -I$(SRC_LINK)/
CPPFLAGS   := $(IFLAGS) $(CPPFLAGS)
CFLAGS     += $(ECFLAGS)
CCFLAGS     = $(CPPFLAGS) $(CFLAGS)
OBJCFLAGS  += $(EOBJCFLAGS)
OBJCCFLAGS  = $(CPPFLAGS) $(CFLAGS) $(OBJCFLAGS)
ASFLAGS    := $(CPPFLAGS) $(ASFLAGS)
CXXFLAGS   := $(CPPFLAGS) $(CFLAGS) $(CXXFLAGS)
YASMFLAGS  += $(IFLAGS:%=%/) -Pconfig.asm

HOSTCCFLAGS = $(IFLAGS) $(HOSTCPPFLAGS) $(HOSTCFLAGS)
LDFLAGS    := $(ALLFFLIBS:%=$(LD_PATH)lib%) $(LDFLAGS)

define COMPILE
       $(call $(1)DEP,$(1))
       $($(1)) $($(1)FLAGS) $($(1)_DEPFLAGS) $($(1)_C) $($(1)_O) $(patsubst $(SRC_PATH)/%,$(SRC_LINK)/%,$<)
endef

COMPILE_C = $(call COMPILE,CC)
COMPILE_CXX = $(call COMPILE,CXX)
COMPILE_S = $(call COMPILE,AS)
COMPILE_M = $(call COMPILE,OBJCC)
COMPILE_HOSTC = $(call COMPILE,HOSTCC)

%.o: %.c
	$(COMPILE_C)

%.o: %.cpp
	$(COMPILE_CXX)

%.o: %.m
	$(COMPILE_M)

%.s: %.c
	$(CC) $(CCFLAGS) -S -o $@ $<

%.o: %.S
	$(COMPILE_S)

%_host.o: %.c
	$(COMPILE_HOSTC)

%.o: %.rc
	$(WINDRES) $(IFLAGS) --preprocessor "$(DEPWINDRES) -E -xc-header -DRC_INVOKED $(CC_DEPFLAGS)" -o $@ $<

%.i: %.c
	$(CC) $(CCFLAGS) $(CC_E) $<

%.h.c:
	$(Q)echo '#include "$*.h"' >$@

%.ver: %.v
	$(M)sed 's/MAJOR/$($(basename $(@F))_VERSION_MAJOR)/' $^ > $@

%.c %.h %.ver: TAG = GEN

# Dummy rule to stop make trying to rebuild removed or renamed headers
%.h:
	@:

# Disable suffix rules.  Most of the builtin rules are suffix rules,
# so this saves some time on slow systems.
.SUFFIXES:

# Do not delete intermediate files from chains of implicit rules
$(OBJS):
endif

include $(SRC_PATH)/arch.mak

OBJS      += $(OBJS-yes)
SLIBOBJS  += $(SLIBOBJS-yes)
FFLIBS    := $($(NAME)_FFLIBS) $(FFLIBS-yes) $(FFLIBS)
TESTPROGS += $(TESTPROGS-yes)

LDLIBS       = $(FFLIBS:%=%$(BUILDSUF))
FFEXTRALIBS := $(LDLIBS:%=$(LD_LIB)) $(EXTRALIBS)

OBJS      := $(sort $(OBJS:%=$(SUBDIR)%))
SLIBOBJS  := $(sort $(SLIBOBJS:%=$(SUBDIR)%))
TESTOBJS  := $(TESTOBJS:%=$(SUBDIR)tests/%) $(TESTPROGS:%=$(SUBDIR)tests/%.o)
TESTPROGS := $(TESTPROGS:%=$(SUBDIR)tests/%$(EXESUF))
HOSTOBJS  := $(HOSTPROGS:%=$(SUBDIR)%.o)
HOSTPROGS := $(HOSTPROGS:%=$(SUBDIR)%$(HOSTEXESUF))
TOOLS     += $(TOOLS-yes)
TOOLOBJS  := $(TOOLS:%=tools/%.o)
TOOLS     := $(TOOLS:%=tools/%$(EXESUF))
HEADERS   += $(HEADERS-yes)

PATH_LIBNAME = $(foreach NAME,$(1),lib$(NAME)/$($(2)LIBNAME))
DEP_LIBS := $(foreach lib,$(FFLIBS),$(call PATH_LIBNAME,$(lib),$(CONFIG_SHARED:yes=S)))
STATIC_DEP_LIBS := $(foreach lib,$(FFLIBS),$(call PATH_LIBNAME,$(lib)))

SRC_DIR    := $(SRC_PATH)/lib$(NAME)
ALLHEADERS := $(subst $(SRC_DIR)/,$(SUBDIR),$(wildcard $(SRC_DIR)/*.h $(SRC_DIR)/$(ARCH)/*.h))
SKIPHEADERS += $(ARCH_HEADERS:%=$(ARCH)/%) $(SKIPHEADERS-)
SKIPHEADERS := $(SKIPHEADERS:%=$(SUBDIR)%)
HOBJS        = $(filter-out $(SKIPHEADERS:.h=.h.o),$(ALLHEADERS:.h=.h.o))
checkheaders: $(HOBJS)
.SECONDARY:   $(HOBJS:.o=.c)

alltools: $(TOOLS)

$(HOSTOBJS): %.o: %.c
	$(COMPILE_HOSTC)

$(HOSTPROGS): %$(HOSTEXESUF): %.o
	$(HOSTLD) $(HOSTLDFLAGS) $(HOSTLD_O) $^ $(HOSTLIBS)

$(OBJS):     | $(sort $(dir $(OBJS)))
$(HOBJS):    | $(sort $(dir $(HOBJS)))
$(HOSTOBJS): | $(sort $(dir $(HOSTOBJS)))
$(SLIBOBJS): | $(sort $(dir $(SLIBOBJS)))
$(TESTOBJS): | $(sort $(dir $(TESTOBJS)))
$(TOOLOBJS): | tools

OBJDIRS := $(OBJDIRS) $(dir $(OBJS) $(HOBJS) $(HOSTOBJS) $(SLIBOBJS) $(TESTOBJS))

<<<<<<< HEAD
CLEANSUFFIXES     = *.d *.o *~ *.h.c *.map *.ver *.ver-sol2 *.ho *.gcno *.gcda *$(DEFAULT_YASMD).asm
=======
CLEANSUFFIXES     = *.d *.o *~ *.h.c *.gcda *.gcno *.map *.ver
>>>>>>> c5fd4b50
DISTCLEANSUFFIXES = *.pc
LIBSUFFIXES       = *.a *.lib *.so *.so.* *.dylib *.dll *.def *.dll.a

define RULES
clean::
	$(RM) $(HOSTPROGS) $(TESTPROGS) $(TOOLS)
endef

$(eval $(RULES))

-include $(wildcard $(OBJS:.o=.d) $(HOSTOBJS:.o=.d) $(TESTOBJS:.o=.d) $(HOBJS:.o=.d) $(SLIBOBJS:.o=.d)) $(OBJS:.o=$(DEFAULT_YASMD).d)<|MERGE_RESOLUTION|>--- conflicted
+++ resolved
@@ -83,9 +83,6 @@
 %.h.c:
 	$(Q)echo '#include "$*.h"' >$@
 
-%.ver: %.v
-	$(M)sed 's/MAJOR/$($(basename $(@F))_VERSION_MAJOR)/' $^ > $@
-
 %.c %.h %.ver: TAG = GEN
 
 # Dummy rule to stop make trying to rebuild removed or renamed headers
@@ -150,11 +147,7 @@
 
 OBJDIRS := $(OBJDIRS) $(dir $(OBJS) $(HOBJS) $(HOSTOBJS) $(SLIBOBJS) $(TESTOBJS))
 
-<<<<<<< HEAD
-CLEANSUFFIXES     = *.d *.o *~ *.h.c *.map *.ver *.ver-sol2 *.ho *.gcno *.gcda *$(DEFAULT_YASMD).asm
-=======
-CLEANSUFFIXES     = *.d *.o *~ *.h.c *.gcda *.gcno *.map *.ver
->>>>>>> c5fd4b50
+CLEANSUFFIXES     = *.d *.o *~ *.h.c *.gcda *.gcno *.map *.ver *.ho *$(DEFAULT_YASMD).asm
 DISTCLEANSUFFIXES = *.pc
 LIBSUFFIXES       = *.a *.lib *.so *.so.* *.dylib *.dll *.def *.dll.a
 
