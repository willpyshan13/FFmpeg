--- conflicted
+++ resolved
@@ -5079,11 +5079,7 @@
 if enabled libcdio; then
     check_lib2 "cdio/cdda.h cdio/paranoia.h" cdio_cddap_open -lcdio_paranoia -lcdio_cdda -lcdio ||
     check_lib2 "cdio/paranoia/cdda.h cdio/paranoia/paranoia.h" cdio_cddap_open -lcdio_paranoia -lcdio_cdda -lcdio ||
-<<<<<<< HEAD
-    die "ERROR: libcdio-paranoia not found"
-=======
     die "ERROR: No usable libcdio/cdparanoia found"
->>>>>>> 521979e6
 fi
 
 enabled xlib &&
