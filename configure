--- conflicted
+++ resolved
@@ -678,25 +678,17 @@
 }
 
 requested(){
-    test "${1#!}" = "$1" && op='=' || op=!=
+    test "${1#!}" = "$1" && op="=" || op="!="
     eval test "x\$${1#!}_requested" $op "xyes"
 }
 
 enabled(){
-<<<<<<< HEAD
-    test "${1#!}" = "$1" && op='=' || op=!=
-=======
     test "${1#!}" = "$1" && op="=" || op="!="
->>>>>>> 61a17423
     eval test "x\$${1#!}" $op "xyes"
 }
 
 disabled(){
-<<<<<<< HEAD
-    test "${1#!}" = "$1" && op='=' || op=!=
-=======
     test "${1#!}" = "$1" && op="=" || op="!="
->>>>>>> 61a17423
     eval test "x\$${1#!}" $op "xno"
 }
 
@@ -1089,12 +1081,8 @@
 
 test_ldflags(){
     log test_ldflags "$@"
-<<<<<<< HEAD
+    set -- $($ldflags_filter "$@")
     check_ld "cc" "$@" <<EOF
-=======
-    set -- $($ldflags_filter "$@")
-    check_ld "$@" <<EOF
->>>>>>> 61a17423
 int main(void){ return 0; }
 EOF
 }
