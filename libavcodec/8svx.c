/*
 * Copyright (C) 2008 Jaikrishnan Menon
 * Copyright (C) 2011 Stefano Sabatini
 *
 * This file is part of FFmpeg.
 *
 * FFmpeg is free software; you can redistribute it and/or
 * modify it under the terms of the GNU Lesser General Public
 * License as published by the Free Software Foundation; either
 * version 2.1 of the License, or (at your option) any later version.
 *
 * FFmpeg is distributed in the hope that it will be useful,
 * but WITHOUT ANY WARRANTY; without even the implied warranty of
 * MERCHANTABILITY or FITNESS FOR A PARTICULAR PURPOSE.  See the GNU
 * Lesser General Public License for more details.
 *
 * You should have received a copy of the GNU Lesser General Public
 * License along with FFmpeg; if not, write to the Free Software
 * Foundation, Inc., 51 Franklin Street, Fifth Floor, Boston, MA 02110-1301 USA
 */

/**
 * @file
 * 8svx audio decoder
<<<<<<< HEAD
=======
 * @author Jaikrishnan Menon
 *
>>>>>>> e3bc07f4
 * supports: fibonacci delta encoding
 *         : exponential encoding
 *
 * For more information about the 8SVX format:
 * http://netghost.narod.ru/gff/vendspec/iff/iff.txt
 * http://sox.sourceforge.net/AudioFormats-11.html
 * http://aminet.net/package/mus/misc/wavepak
 * http://amigan.1emu.net/reg/8SVX.txt
 *
 * Samples can be found here:
 * http://aminet.net/mods/smpl/
 */

#include "avcodec.h"

/** decoder context */
typedef struct EightSvxContext {
    const int8_t *table;

    /* buffer used to store the whole audio decoded/interleaved chunk,
     * which is sent with the first packet */
    uint8_t *samples;
    size_t samples_size;
    int samples_idx;
} EightSvxContext;

static const int8_t fibonacci[16]   = { -34,  -21, -13,  -8, -5, -3, -2, -1, 0, 1, 2, 3, 5, 8,  13, 21 };
static const int8_t exponential[16] = { -128, -64, -32, -16, -8, -4, -2, -1, 0, 1, 2, 4, 8, 16, 32, 64 };

#define MAX_FRAME_SIZE 2048

/**
 * Interleave samples in buffer containing all left channel samples
 * at the beginning, and right channel samples at the end.
 * Each sample is assumed to be in signed 8-bit format.
 *
 * @param size the size in bytes of the dst and src buffer
 */
static void interleave_stereo(uint8_t *dst, const uint8_t *src, int size)
{
    uint8_t *dst_end = dst + size;
    size = size>>1;

    while (dst < dst_end) {
        *dst++ = *src;
        *dst++ = *(src+size);
        src++;
    }
}

/**
 * Delta decode the compressed values in src, and put the resulting
 * decoded n samples in dst.
 *
 * @param val starting value assumed by the delta sequence
 * @param table delta sequence table
 * @return size in bytes of the decoded data, must be src_size*2
 */
static int delta_decode(int8_t *dst, const uint8_t *src, int src_size,
                        int8_t val, const int8_t *table)
{
    int n = src_size;
    int8_t *dst0 = dst;

    while (n--) {
        uint8_t d = *src++;
        val = av_clip(val + table[d & 0x0f], -127, 128);
        *dst++ = val;
        val = av_clip(val + table[d >> 4]  , -127, 128);
        *dst++ = val;
    }

    return dst-dst0;
}

static int eightsvx_decode_frame(AVCodecContext *avctx, void *data, int *data_size,
                                 AVPacket *avpkt)
{
    EightSvxContext *esc = avctx->priv_data;
    int out_data_size, n;
    uint8_t *src, *dst;

    /* decode and interleave the first packet */
    if (!esc->samples && avpkt) {
        uint8_t *deinterleaved_samples;

        esc->samples_size = avctx->codec->id == CODEC_ID_8SVX_RAW ?
            avpkt->size : avctx->channels + (avpkt->size-avctx->channels) * 2;
        if (!(esc->samples = av_malloc(esc->samples_size)))
            return AVERROR(ENOMEM);

        /* decompress */
        if (avctx->codec->id == CODEC_ID_8SVX_FIB || avctx->codec->id == CODEC_ID_8SVX_EXP) {
            const uint8_t *buf = avpkt->data;
            int buf_size = avpkt->size;
            int n = esc->samples_size;

            if (!(deinterleaved_samples = av_mallocz(n)))
                return AVERROR(ENOMEM);

            /* the uncompressed starting value is contained in the first byte */
            if (avctx->channels == 2) {
                delta_decode(deinterleaved_samples      , buf+1, buf_size/2-1, buf[0], esc->table);
                buf += buf_size/2;
                delta_decode(deinterleaved_samples+n/2-1, buf+1, buf_size/2-1, buf[0], esc->table);
            } else
                delta_decode(deinterleaved_samples      , buf+1, buf_size-1  , buf[0], esc->table);
        } else {
            deinterleaved_samples = avpkt->data;
        }

        if (avctx->channels == 2)
            interleave_stereo(esc->samples, deinterleaved_samples, esc->samples_size);
        else
            memcpy(esc->samples, deinterleaved_samples, esc->samples_size);
    }

    /* return single packed with fixed size */
    out_data_size = FFMIN(MAX_FRAME_SIZE, esc->samples_size - esc->samples_idx);
    if (*data_size < out_data_size) {
        av_log(avctx, AV_LOG_ERROR, "Provided buffer with size %d is too small.\n", *data_size);
        return AVERROR(EINVAL);
    }

    *data_size = out_data_size;
    dst = data;
    src = esc->samples + esc->samples_idx;
    for (n = out_data_size; n > 0; n--)
        *dst++ = *src++ + 128;
    esc->samples_idx += *data_size;

    return avctx->codec->id == CODEC_ID_8SVX_FIB || avctx->codec->id == CODEC_ID_8SVX_EXP ?
        (avctx->frame_number == 0)*2 + out_data_size / 2 :
        out_data_size;
}

static av_cold int eightsvx_decode_init(AVCodecContext *avctx)
{
    EightSvxContext *esc = avctx->priv_data;

    if (avctx->channels > 2) {
        av_log(avctx, AV_LOG_ERROR, "8SVX does not support more than 2 channels\n");
        return AVERROR_INVALIDDATA;
    }

    switch (avctx->codec->id) {
    case CODEC_ID_8SVX_FIB: esc->table = fibonacci;    break;
    case CODEC_ID_8SVX_EXP: esc->table = exponential;  break;
    case CODEC_ID_8SVX_RAW: esc->table = NULL;         break;
    default:
        av_log(avctx, AV_LOG_ERROR, "Invalid codec id %d.\n", avctx->codec->id);
        return AVERROR_INVALIDDATA;
    }
    avctx->sample_fmt = AV_SAMPLE_FMT_U8;

    return 0;
}

static av_cold int eightsvx_decode_close(AVCodecContext *avctx)
{
    EightSvxContext *esc = avctx->priv_data;

    av_freep(&esc->samples);
    esc->samples_size = 0;
    esc->samples_idx = 0;

    return 0;
}

AVCodec ff_eightsvx_fib_decoder = {
  .name           = "8svx_fib",
  .type           = AVMEDIA_TYPE_AUDIO,
  .id             = CODEC_ID_8SVX_FIB,
  .priv_data_size = sizeof (EightSvxContext),
  .init           = eightsvx_decode_init,
  .decode         = eightsvx_decode_frame,
  .close          = eightsvx_decode_close,
  .long_name      = NULL_IF_CONFIG_SMALL("8SVX fibonacci"),
};

AVCodec ff_eightsvx_exp_decoder = {
  .name           = "8svx_exp",
  .type           = AVMEDIA_TYPE_AUDIO,
  .id             = CODEC_ID_8SVX_EXP,
  .priv_data_size = sizeof (EightSvxContext),
  .init           = eightsvx_decode_init,
  .decode         = eightsvx_decode_frame,
  .close          = eightsvx_decode_close,
  .long_name      = NULL_IF_CONFIG_SMALL("8SVX exponential"),
};

AVCodec ff_eightsvx_raw_decoder = {
  .name           = "8svx_raw",
  .type           = AVMEDIA_TYPE_AUDIO,
  .id             = CODEC_ID_8SVX_RAW,
  .priv_data_size = sizeof(EightSvxContext),
  .init           = eightsvx_decode_init,
  .decode         = eightsvx_decode_frame,
  .close          = eightsvx_decode_close,
  .long_name      = NULL_IF_CONFIG_SMALL("8SVX rawaudio"),
};<|MERGE_RESOLUTION|>--- conflicted
+++ resolved
@@ -22,11 +22,8 @@
 /**
  * @file
  * 8svx audio decoder
-<<<<<<< HEAD
-=======
  * @author Jaikrishnan Menon
  *
->>>>>>> e3bc07f4
  * supports: fibonacci delta encoding
  *         : exponential encoding
  *
