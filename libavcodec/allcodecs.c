/*
 * Provide registration of all codecs, parsers and bitstream filters for libavcodec.
 * Copyright (c) 2002 Fabrice Bellard
 *
 * This file is part of FFmpeg.
 *
 * FFmpeg is free software; you can redistribute it and/or
 * modify it under the terms of the GNU Lesser General Public
 * License as published by the Free Software Foundation; either
 * version 2.1 of the License, or (at your option) any later version.
 *
 * FFmpeg is distributed in the hope that it will be useful,
 * but WITHOUT ANY WARRANTY; without even the implied warranty of
 * MERCHANTABILITY or FITNESS FOR A PARTICULAR PURPOSE.  See the GNU
 * Lesser General Public License for more details.
 *
 * You should have received a copy of the GNU Lesser General Public
 * License along with FFmpeg; if not, write to the Free Software
 * Foundation, Inc., 51 Franklin Street, Fifth Floor, Boston, MA 02110-1301 USA
 */

/**
 * @file
 * Provide registration of all codecs, parsers and bitstream filters for libavcodec.
 */

#include "config.h"
#include "avcodec.h"
#include "version.h"

#define REGISTER_HWACCEL(X, x)                                          \
    {                                                                   \
        extern AVHWAccel ff_##x##_hwaccel;                              \
        if (CONFIG_##X##_HWACCEL)                                       \
            av_register_hwaccel(&ff_##x##_hwaccel);                     \
    }

#define REGISTER_ENCODER(X, x)                                          \
    {                                                                   \
        extern AVCodec ff_##x##_encoder;                                \
        if (CONFIG_##X##_ENCODER)                                       \
            avcodec_register(&ff_##x##_encoder);                        \
    }

#define REGISTER_DECODER(X, x)                                          \
    {                                                                   \
        extern AVCodec ff_##x##_decoder;                                \
        if (CONFIG_##X##_DECODER)                                       \
            avcodec_register(&ff_##x##_decoder);                        \
    }

#define REGISTER_ENCDEC(X, x) REGISTER_ENCODER(X, x); REGISTER_DECODER(X, x)

#define REGISTER_PARSER(X, x)                                           \
    {                                                                   \
        extern AVCodecParser ff_##x##_parser;                           \
        if (CONFIG_##X##_PARSER)                                        \
            av_register_codec_parser(&ff_##x##_parser);                 \
    }

#define REGISTER_BSF(X, x)                                              \
    {                                                                   \
        extern AVBitStreamFilter ff_##x##_bsf;                          \
        if (CONFIG_##X##_BSF)                                           \
            av_register_bitstream_filter(&ff_##x##_bsf);                \
    }

void avcodec_register_all(void)
{
    static int initialized;

    if (initialized)
        return;
    initialized = 1;

    /* hardware accelerators */
    REGISTER_HWACCEL(H263_VAAPI,        h263_vaapi);
    REGISTER_HWACCEL(H263_VDPAU,        h263_vdpau);
    REGISTER_HWACCEL(H264_DXVA2,        h264_dxva2);
    REGISTER_HWACCEL(H264_QSV,          h264_qsv);
    REGISTER_HWACCEL(H264_VAAPI,        h264_vaapi);
    REGISTER_HWACCEL(H264_VDA,          h264_vda);
    REGISTER_HWACCEL(H264_VDA_OLD,      h264_vda_old);
    REGISTER_HWACCEL(H264_VDPAU,        h264_vdpau);
    REGISTER_HWACCEL(HEVC_DXVA2,        hevc_dxva2);
    REGISTER_HWACCEL(MPEG1_XVMC,        mpeg1_xvmc);
    REGISTER_HWACCEL(MPEG1_VDPAU,       mpeg1_vdpau);
    REGISTER_HWACCEL(MPEG2_XVMC,        mpeg2_xvmc);
    REGISTER_HWACCEL(MPEG2_DXVA2,       mpeg2_dxva2);
    REGISTER_HWACCEL(MPEG2_VAAPI,       mpeg2_vaapi);
    REGISTER_HWACCEL(MPEG2_VDPAU,       mpeg2_vdpau);
    REGISTER_HWACCEL(MPEG4_VAAPI,       mpeg4_vaapi);
    REGISTER_HWACCEL(MPEG4_VDPAU,       mpeg4_vdpau);
    REGISTER_HWACCEL(VC1_DXVA2,         vc1_dxva2);
    REGISTER_HWACCEL(VC1_VAAPI,         vc1_vaapi);
    REGISTER_HWACCEL(VC1_VDPAU,         vc1_vdpau);
    REGISTER_HWACCEL(WMV3_DXVA2,        wmv3_dxva2);
    REGISTER_HWACCEL(WMV3_VAAPI,        wmv3_vaapi);
    REGISTER_HWACCEL(WMV3_VDPAU,        wmv3_vdpau);

    /* video codecs */
    REGISTER_ENCODER(A64MULTI,          a64multi);
    REGISTER_ENCODER(A64MULTI5,         a64multi5);
    REGISTER_DECODER(AASC,              aasc);
    REGISTER_DECODER(AIC,               aic);
    REGISTER_ENCDEC (ALIAS_PIX,         alias_pix);
    REGISTER_ENCDEC (AMV,               amv);
    REGISTER_DECODER(ANM,               anm);
    REGISTER_DECODER(ANSI,              ansi);
    REGISTER_DECODER(APNG,              apng);
    REGISTER_ENCDEC (ASV1,              asv1);
    REGISTER_ENCDEC (ASV2,              asv2);
    REGISTER_DECODER(AURA,              aura);
    REGISTER_DECODER(AURA2,             aura2);
    REGISTER_ENCDEC (AVRP,              avrp);
    REGISTER_DECODER(AVRN,              avrn);
    REGISTER_DECODER(AVS,               avs);
    REGISTER_ENCDEC (AVUI,              avui);
    REGISTER_ENCDEC (AYUV,              ayuv);
    REGISTER_DECODER(BETHSOFTVID,       bethsoftvid);
    REGISTER_DECODER(BFI,               bfi);
    REGISTER_DECODER(BINK,              bink);
    REGISTER_ENCDEC (BMP,               bmp);
    REGISTER_DECODER(BMV_VIDEO,         bmv_video);
    REGISTER_DECODER(BRENDER_PIX,       brender_pix);
    REGISTER_DECODER(C93,               c93);
    REGISTER_DECODER(CAVS,              cavs);
    REGISTER_DECODER(CDGRAPHICS,        cdgraphics);
    REGISTER_DECODER(CDXL,              cdxl);
    REGISTER_ENCDEC (CINEPAK,           cinepak);
    REGISTER_ENCDEC (CLJR,              cljr);
    REGISTER_DECODER(CLLC,              cllc);
    REGISTER_ENCDEC (COMFORTNOISE,      comfortnoise);
    REGISTER_DECODER(CPIA,              cpia);
    REGISTER_DECODER(CSCD,              cscd);
    REGISTER_DECODER(CYUV,              cyuv);
    REGISTER_DECODER(DFA,               dfa);
    REGISTER_DECODER(DIRAC,             dirac);
    REGISTER_ENCDEC (DNXHD,             dnxhd);
    REGISTER_ENCDEC (DPX,               dpx);
    REGISTER_DECODER(DSICINVIDEO,       dsicinvideo);
    REGISTER_ENCDEC (DVVIDEO,           dvvideo);
    REGISTER_DECODER(DXA,               dxa);
    REGISTER_DECODER(DXTORY,            dxtory);
    REGISTER_DECODER(EACMV,             eacmv);
    REGISTER_DECODER(EAMAD,             eamad);
    REGISTER_DECODER(EATGQ,             eatgq);
    REGISTER_DECODER(EATGV,             eatgv);
    REGISTER_DECODER(EATQI,             eatqi);
    REGISTER_DECODER(EIGHTBPS,          eightbps);
    REGISTER_DECODER(EIGHTSVX_EXP,      eightsvx_exp);
    REGISTER_DECODER(EIGHTSVX_FIB,      eightsvx_fib);
    REGISTER_DECODER(ESCAPE124,         escape124);
    REGISTER_DECODER(ESCAPE130,         escape130);
    REGISTER_DECODER(EXR,               exr);
    REGISTER_ENCDEC (FFV1,              ffv1);
    REGISTER_ENCDEC (FFVHUFF,           ffvhuff);
    REGISTER_DECODER(FIC,               fic);
    REGISTER_ENCDEC (FLASHSV,           flashsv);
    REGISTER_ENCDEC (FLASHSV2,          flashsv2);
    REGISTER_DECODER(FLIC,              flic);
    REGISTER_ENCDEC (FLV,               flv);
    REGISTER_DECODER(FOURXM,            fourxm);
    REGISTER_DECODER(FRAPS,             fraps);
    REGISTER_DECODER(FRWU,              frwu);
    REGISTER_DECODER(G2M,               g2m);
    REGISTER_ENCDEC (GIF,               gif);
    REGISTER_ENCDEC (H261,              h261);
    REGISTER_ENCDEC (H263,              h263);
    REGISTER_DECODER(H263I,             h263i);
    REGISTER_ENCDEC (H263P,             h263p);
    REGISTER_DECODER(H264,              h264);
<<<<<<< HEAD
    REGISTER_DECODER(H264_CRYSTALHD,    h264_crystalhd);
    REGISTER_DECODER(H264_VDA,          h264_vda);
    REGISTER_DECODER(H264_VDPAU,        h264_vdpau);
=======
    REGISTER_DECODER(H264_QSV,          h264_qsv);
>>>>>>> 4e08c821
    REGISTER_DECODER(HEVC,              hevc);
    REGISTER_DECODER(HNM4_VIDEO,        hnm4_video);
    REGISTER_ENCDEC (HUFFYUV,           huffyuv);
    REGISTER_DECODER(IDCIN,             idcin);
    REGISTER_DECODER(IFF_BYTERUN1,      iff_byterun1);
    REGISTER_DECODER(IFF_ILBM,          iff_ilbm);
    REGISTER_DECODER(INDEO2,            indeo2);
    REGISTER_DECODER(INDEO3,            indeo3);
    REGISTER_DECODER(INDEO4,            indeo4);
    REGISTER_DECODER(INDEO5,            indeo5);
    REGISTER_DECODER(INTERPLAY_VIDEO,   interplay_video);
    REGISTER_ENCDEC (JPEG2000,          jpeg2000);
    REGISTER_ENCDEC (JPEGLS,            jpegls);
    REGISTER_DECODER(JV,                jv);
    REGISTER_DECODER(KGV1,              kgv1);
    REGISTER_DECODER(KMVC,              kmvc);
    REGISTER_DECODER(LAGARITH,          lagarith);
    REGISTER_ENCODER(LJPEG,             ljpeg);
    REGISTER_DECODER(LOCO,              loco);
    REGISTER_DECODER(MDEC,              mdec);
    REGISTER_DECODER(MIMIC,             mimic);
    REGISTER_ENCDEC (MJPEG,             mjpeg);
    REGISTER_DECODER(MJPEGB,            mjpegb);
    REGISTER_DECODER(MMVIDEO,           mmvideo);
    REGISTER_DECODER(MOTIONPIXELS,      motionpixels);
#if FF_API_XVMC
    REGISTER_DECODER(MPEG_XVMC,         mpeg_xvmc);
#endif /* FF_API_XVMC */
    REGISTER_ENCDEC (MPEG1VIDEO,        mpeg1video);
    REGISTER_ENCDEC (MPEG2VIDEO,        mpeg2video);
    REGISTER_ENCDEC (MPEG4,             mpeg4);
    REGISTER_DECODER(MPEG4_CRYSTALHD,   mpeg4_crystalhd);
    REGISTER_DECODER(MPEG4_VDPAU,       mpeg4_vdpau);
    REGISTER_DECODER(MPEGVIDEO,         mpegvideo);
    REGISTER_DECODER(MPEG_VDPAU,        mpeg_vdpau);
    REGISTER_DECODER(MPEG1_VDPAU,       mpeg1_vdpau);
    REGISTER_DECODER(MPEG2_CRYSTALHD,   mpeg2_crystalhd);
    REGISTER_DECODER(MSA1,              msa1);
    REGISTER_DECODER(MSMPEG4_CRYSTALHD, msmpeg4_crystalhd);
    REGISTER_DECODER(MSMPEG4V1,         msmpeg4v1);
    REGISTER_ENCDEC (MSMPEG4V2,         msmpeg4v2);
    REGISTER_ENCDEC (MSMPEG4V3,         msmpeg4v3);
    REGISTER_DECODER(MSRLE,             msrle);
    REGISTER_DECODER(MSS1,              mss1);
    REGISTER_DECODER(MSS2,              mss2);
    REGISTER_ENCDEC (MSVIDEO1,          msvideo1);
    REGISTER_DECODER(MSZH,              mszh);
    REGISTER_DECODER(MTS2,              mts2);
    REGISTER_DECODER(MVC1,              mvc1);
    REGISTER_DECODER(MVC2,              mvc2);
    REGISTER_DECODER(MXPEG,             mxpeg);
    REGISTER_DECODER(NUV,               nuv);
    REGISTER_ENCODER(NVENC,             nvenc);
    REGISTER_DECODER(PAF_VIDEO,         paf_video);
    REGISTER_ENCDEC (PAM,               pam);
    REGISTER_ENCDEC (PBM,               pbm);
    REGISTER_ENCDEC (PCX,               pcx);
    REGISTER_ENCDEC (PGM,               pgm);
    REGISTER_ENCDEC (PGMYUV,            pgmyuv);
    REGISTER_DECODER(PICTOR,            pictor);
    REGISTER_ENCDEC (PNG,               png);
    REGISTER_ENCDEC (PPM,               ppm);
    REGISTER_ENCDEC (PRORES,            prores);
    REGISTER_ENCODER(PRORES_AW,         prores_aw);
    REGISTER_ENCODER(PRORES_KS,         prores_ks);
    REGISTER_DECODER(PRORES_LGPL,       prores_lgpl);
    REGISTER_DECODER(PTX,               ptx);
    REGISTER_DECODER(QDRAW,             qdraw);
    REGISTER_DECODER(QPEG,              qpeg);
    REGISTER_ENCDEC (QTRLE,             qtrle);
    REGISTER_ENCDEC (R10K,              r10k);
    REGISTER_ENCDEC (R210,              r210);
    REGISTER_ENCDEC (RAWVIDEO,          rawvideo);
    REGISTER_DECODER(RL2,               rl2);
    REGISTER_ENCDEC (ROQ,               roq);
    REGISTER_DECODER(RPZA,              rpza);
    REGISTER_ENCDEC (RV10,              rv10);
    REGISTER_ENCDEC (RV20,              rv20);
    REGISTER_DECODER(RV30,              rv30);
    REGISTER_DECODER(RV40,              rv40);
    REGISTER_ENCDEC (S302M,             s302m);
    REGISTER_DECODER(SANM,              sanm);
    REGISTER_ENCDEC (SGI,               sgi);
    REGISTER_DECODER(SGIRLE,            sgirle);
    REGISTER_DECODER(SMACKER,           smacker);
    REGISTER_DECODER(SMC,               smc);
    REGISTER_DECODER(SMVJPEG,           smvjpeg);
    REGISTER_ENCDEC (SNOW,              snow);
    REGISTER_DECODER(SP5X,              sp5x);
    REGISTER_ENCDEC (SUNRAST,           sunrast);
    REGISTER_ENCDEC (SVQ1,              svq1);
    REGISTER_DECODER(SVQ3,              svq3);
    REGISTER_ENCDEC (TARGA,             targa);
    REGISTER_DECODER(TARGA_Y216,        targa_y216);
    REGISTER_DECODER(THEORA,            theora);
    REGISTER_DECODER(THP,               thp);
    REGISTER_DECODER(TIERTEXSEQVIDEO,   tiertexseqvideo);
    REGISTER_ENCDEC (TIFF,              tiff);
    REGISTER_DECODER(TMV,               tmv);
    REGISTER_DECODER(TRUEMOTION1,       truemotion1);
    REGISTER_DECODER(TRUEMOTION2,       truemotion2);
    REGISTER_DECODER(TSCC,              tscc);
    REGISTER_DECODER(TSCC2,             tscc2);
    REGISTER_DECODER(TXD,               txd);
    REGISTER_DECODER(ULTI,              ulti);
    REGISTER_ENCDEC (UTVIDEO,           utvideo);
    REGISTER_ENCDEC (V210,              v210);
    REGISTER_DECODER(V210X,             v210x);
    REGISTER_ENCDEC (V308,              v308);
    REGISTER_ENCDEC (V408,              v408);
    REGISTER_ENCDEC (V410,              v410);
    REGISTER_DECODER(VB,                vb);
    REGISTER_DECODER(VBLE,              vble);
    REGISTER_DECODER(VC1,               vc1);
    REGISTER_DECODER(VC1_CRYSTALHD,     vc1_crystalhd);
    REGISTER_DECODER(VC1_VDPAU,         vc1_vdpau);
    REGISTER_DECODER(VC1IMAGE,          vc1image);
    REGISTER_DECODER(VCR1,              vcr1);
    REGISTER_DECODER(VMDVIDEO,          vmdvideo);
    REGISTER_DECODER(VMNC,              vmnc);
    REGISTER_DECODER(VP3,               vp3);
    REGISTER_DECODER(VP5,               vp5);
    REGISTER_DECODER(VP6,               vp6);
    REGISTER_DECODER(VP6A,              vp6a);
    REGISTER_DECODER(VP6F,              vp6f);
    REGISTER_DECODER(VP7,               vp7);
    REGISTER_DECODER(VP8,               vp8);
    REGISTER_DECODER(VP9,               vp9);
    REGISTER_DECODER(VQA,               vqa);
    REGISTER_DECODER(WEBP,              webp);
    REGISTER_ENCDEC (WMV1,              wmv1);
    REGISTER_ENCDEC (WMV2,              wmv2);
    REGISTER_DECODER(WMV3,              wmv3);
    REGISTER_DECODER(WMV3_CRYSTALHD,    wmv3_crystalhd);
    REGISTER_DECODER(WMV3_VDPAU,        wmv3_vdpau);
    REGISTER_DECODER(WMV3IMAGE,         wmv3image);
    REGISTER_DECODER(WNV1,              wnv1);
    REGISTER_DECODER(XAN_WC3,           xan_wc3);
    REGISTER_DECODER(XAN_WC4,           xan_wc4);
    REGISTER_ENCDEC (XBM,               xbm);
    REGISTER_ENCDEC (XFACE,             xface);
    REGISTER_DECODER(XL,                xl);
    REGISTER_ENCDEC (XWD,               xwd);
    REGISTER_ENCDEC (Y41P,              y41p);
    REGISTER_DECODER(YOP,               yop);
    REGISTER_ENCDEC (YUV4,              yuv4);
    REGISTER_DECODER(ZERO12V,           zero12v);
    REGISTER_DECODER(ZEROCODEC,         zerocodec);
    REGISTER_ENCDEC (ZLIB,              zlib);
    REGISTER_ENCDEC (ZMBV,              zmbv);

    /* audio codecs */
    REGISTER_ENCDEC (AAC,               aac);
    REGISTER_DECODER(AAC_LATM,          aac_latm);
    REGISTER_ENCDEC (AC3,               ac3);
    REGISTER_ENCDEC (AC3_FIXED,         ac3_fixed);
    REGISTER_ENCDEC (ALAC,              alac);
    REGISTER_DECODER(ALS,               als);
    REGISTER_DECODER(AMRNB,             amrnb);
    REGISTER_DECODER(AMRWB,             amrwb);
    REGISTER_DECODER(APE,               ape);
    REGISTER_DECODER(ATRAC1,            atrac1);
    REGISTER_DECODER(ATRAC3,            atrac3);
    REGISTER_DECODER(ATRAC3P,           atrac3p);
    REGISTER_DECODER(BINKAUDIO_DCT,     binkaudio_dct);
    REGISTER_DECODER(BINKAUDIO_RDFT,    binkaudio_rdft);
    REGISTER_DECODER(BMV_AUDIO,         bmv_audio);
    REGISTER_DECODER(COOK,              cook);
    REGISTER_ENCDEC (DCA,               dca);
    REGISTER_DECODER(DSD_LSBF,          dsd_lsbf);
    REGISTER_DECODER(DSD_MSBF,          dsd_msbf);
    REGISTER_DECODER(DSD_LSBF_PLANAR,   dsd_lsbf_planar);
    REGISTER_DECODER(DSD_MSBF_PLANAR,   dsd_msbf_planar);
    REGISTER_DECODER(DSICINAUDIO,       dsicinaudio);
    REGISTER_ENCDEC (EAC3,              eac3);
    REGISTER_DECODER(EVRC,              evrc);
    REGISTER_DECODER(FFWAVESYNTH,       ffwavesynth);
    REGISTER_ENCDEC (FLAC,              flac);
    REGISTER_ENCDEC (G723_1,            g723_1);
    REGISTER_DECODER(G729,              g729);
    REGISTER_DECODER(GSM,               gsm);
    REGISTER_DECODER(GSM_MS,            gsm_ms);
    REGISTER_DECODER(IAC,               iac);
    REGISTER_DECODER(IMC,               imc);
    REGISTER_DECODER(MACE3,             mace3);
    REGISTER_DECODER(MACE6,             mace6);
    REGISTER_DECODER(METASOUND,         metasound);
    REGISTER_DECODER(MLP,               mlp);
    REGISTER_DECODER(MP1,               mp1);
    REGISTER_DECODER(MP1FLOAT,          mp1float);
    REGISTER_ENCDEC (MP2,               mp2);
    REGISTER_DECODER(MP2FLOAT,          mp2float);
    REGISTER_ENCODER(MP2FIXED,          mp2fixed);
    REGISTER_DECODER(MP3,               mp3);
    REGISTER_DECODER(MP3FLOAT,          mp3float);
    REGISTER_DECODER(MP3ADU,            mp3adu);
    REGISTER_DECODER(MP3ADUFLOAT,       mp3adufloat);
    REGISTER_DECODER(MP3ON4,            mp3on4);
    REGISTER_DECODER(MP3ON4FLOAT,       mp3on4float);
    REGISTER_DECODER(MPC7,              mpc7);
    REGISTER_DECODER(MPC8,              mpc8);
    REGISTER_ENCDEC (NELLYMOSER,        nellymoser);
    REGISTER_DECODER(ON2AVC,            on2avc);
    REGISTER_DECODER(OPUS,              opus);
    REGISTER_DECODER(PAF_AUDIO,         paf_audio);
    REGISTER_DECODER(QCELP,             qcelp);
    REGISTER_DECODER(QDM2,              qdm2);
    REGISTER_ENCDEC (RA_144,            ra_144);
    REGISTER_DECODER(RA_288,            ra_288);
    REGISTER_DECODER(RALF,              ralf);
    REGISTER_DECODER(SHORTEN,           shorten);
    REGISTER_DECODER(SIPR,              sipr);
    REGISTER_DECODER(SMACKAUD,          smackaud);
    REGISTER_ENCDEC (SONIC,             sonic);
    REGISTER_ENCODER(SONIC_LS,          sonic_ls);
    REGISTER_DECODER(TAK,               tak);
    REGISTER_DECODER(TRUEHD,            truehd);
    REGISTER_DECODER(TRUESPEECH,        truespeech);
    REGISTER_ENCDEC (TTA,               tta);
    REGISTER_DECODER(TWINVQ,            twinvq);
    REGISTER_DECODER(VMDAUDIO,          vmdaudio);
    REGISTER_ENCDEC (VORBIS,            vorbis);
    REGISTER_ENCDEC (WAVPACK,           wavpack);
    REGISTER_DECODER(WMALOSSLESS,       wmalossless);
    REGISTER_DECODER(WMAPRO,            wmapro);
    REGISTER_ENCDEC (WMAV1,             wmav1);
    REGISTER_ENCDEC (WMAV2,             wmav2);
    REGISTER_DECODER(WMAVOICE,          wmavoice);
    REGISTER_DECODER(WS_SND1,           ws_snd1);

    /* PCM codecs */
    REGISTER_ENCDEC (PCM_ALAW,          pcm_alaw);
    REGISTER_DECODER(PCM_BLURAY,        pcm_bluray);
    REGISTER_DECODER(PCM_DVD,           pcm_dvd);
    REGISTER_ENCDEC (PCM_F32BE,         pcm_f32be);
    REGISTER_ENCDEC (PCM_F32LE,         pcm_f32le);
    REGISTER_ENCDEC (PCM_F64BE,         pcm_f64be);
    REGISTER_ENCDEC (PCM_F64LE,         pcm_f64le);
    REGISTER_DECODER(PCM_LXF,           pcm_lxf);
    REGISTER_ENCDEC (PCM_MULAW,         pcm_mulaw);
    REGISTER_ENCDEC (PCM_S8,            pcm_s8);
    REGISTER_ENCDEC (PCM_S8_PLANAR,     pcm_s8_planar);
    REGISTER_ENCDEC (PCM_S16BE,         pcm_s16be);
    REGISTER_ENCDEC (PCM_S16BE_PLANAR,  pcm_s16be_planar);
    REGISTER_ENCDEC (PCM_S16LE,         pcm_s16le);
    REGISTER_ENCDEC (PCM_S16LE_PLANAR,  pcm_s16le_planar);
    REGISTER_ENCDEC (PCM_S24BE,         pcm_s24be);
    REGISTER_ENCDEC (PCM_S24DAUD,       pcm_s24daud);
    REGISTER_ENCDEC (PCM_S24LE,         pcm_s24le);
    REGISTER_ENCDEC (PCM_S24LE_PLANAR,  pcm_s24le_planar);
    REGISTER_ENCDEC (PCM_S32BE,         pcm_s32be);
    REGISTER_ENCDEC (PCM_S32LE,         pcm_s32le);
    REGISTER_ENCDEC (PCM_S32LE_PLANAR,  pcm_s32le_planar);
    REGISTER_ENCDEC (PCM_U8,            pcm_u8);
    REGISTER_ENCDEC (PCM_U16BE,         pcm_u16be);
    REGISTER_ENCDEC (PCM_U16LE,         pcm_u16le);
    REGISTER_ENCDEC (PCM_U24BE,         pcm_u24be);
    REGISTER_ENCDEC (PCM_U24LE,         pcm_u24le);
    REGISTER_ENCDEC (PCM_U32BE,         pcm_u32be);
    REGISTER_ENCDEC (PCM_U32LE,         pcm_u32le);
    REGISTER_DECODER(PCM_ZORK,          pcm_zork);

    /* DPCM codecs */
    REGISTER_DECODER(INTERPLAY_DPCM,    interplay_dpcm);
    REGISTER_ENCDEC (ROQ_DPCM,          roq_dpcm);
    REGISTER_DECODER(SOL_DPCM,          sol_dpcm);
    REGISTER_DECODER(XAN_DPCM,          xan_dpcm);

    /* ADPCM codecs */
    REGISTER_DECODER(ADPCM_4XM,         adpcm_4xm);
    REGISTER_ENCDEC (ADPCM_ADX,         adpcm_adx);
    REGISTER_DECODER(ADPCM_AFC,         adpcm_afc);
    REGISTER_DECODER(ADPCM_CT,          adpcm_ct);
    REGISTER_DECODER(ADPCM_DTK,         adpcm_dtk);
    REGISTER_DECODER(ADPCM_EA,          adpcm_ea);
    REGISTER_DECODER(ADPCM_EA_MAXIS_XA, adpcm_ea_maxis_xa);
    REGISTER_DECODER(ADPCM_EA_R1,       adpcm_ea_r1);
    REGISTER_DECODER(ADPCM_EA_R2,       adpcm_ea_r2);
    REGISTER_DECODER(ADPCM_EA_R3,       adpcm_ea_r3);
    REGISTER_DECODER(ADPCM_EA_XAS,      adpcm_ea_xas);
    REGISTER_ENCDEC (ADPCM_G722,        adpcm_g722);
    REGISTER_ENCDEC (ADPCM_G726,        adpcm_g726);
    REGISTER_DECODER(ADPCM_G726LE,      adpcm_g726le);
    REGISTER_DECODER(ADPCM_IMA_AMV,     adpcm_ima_amv);
    REGISTER_DECODER(ADPCM_IMA_APC,     adpcm_ima_apc);
    REGISTER_DECODER(ADPCM_IMA_DK3,     adpcm_ima_dk3);
    REGISTER_DECODER(ADPCM_IMA_DK4,     adpcm_ima_dk4);
    REGISTER_DECODER(ADPCM_IMA_EA_EACS, adpcm_ima_ea_eacs);
    REGISTER_DECODER(ADPCM_IMA_EA_SEAD, adpcm_ima_ea_sead);
    REGISTER_DECODER(ADPCM_IMA_ISS,     adpcm_ima_iss);
    REGISTER_DECODER(ADPCM_IMA_OKI,     adpcm_ima_oki);
    REGISTER_ENCDEC (ADPCM_IMA_QT,      adpcm_ima_qt);
    REGISTER_DECODER(ADPCM_IMA_RAD,     adpcm_ima_rad);
    REGISTER_DECODER(ADPCM_IMA_SMJPEG,  adpcm_ima_smjpeg);
    REGISTER_ENCDEC (ADPCM_IMA_WAV,     adpcm_ima_wav);
    REGISTER_DECODER(ADPCM_IMA_WS,      adpcm_ima_ws);
    REGISTER_ENCDEC (ADPCM_MS,          adpcm_ms);
    REGISTER_DECODER(ADPCM_SBPRO_2,     adpcm_sbpro_2);
    REGISTER_DECODER(ADPCM_SBPRO_3,     adpcm_sbpro_3);
    REGISTER_DECODER(ADPCM_SBPRO_4,     adpcm_sbpro_4);
    REGISTER_ENCDEC (ADPCM_SWF,         adpcm_swf);
    REGISTER_DECODER(ADPCM_THP,         adpcm_thp);
    REGISTER_DECODER(ADPCM_VIMA,        adpcm_vima);
    REGISTER_DECODER(ADPCM_XA,          adpcm_xa);
    REGISTER_ENCDEC (ADPCM_YAMAHA,      adpcm_yamaha);
#if FF_API_VIMA_DECODER
    REGISTER_DECODER(VIMA,              vima);
#endif

    /* subtitles */
    REGISTER_ENCDEC (SSA,               ssa);
    REGISTER_ENCDEC (ASS,               ass);
    REGISTER_DECODER(CCAPTION,          ccaption);
    REGISTER_ENCDEC (DVBSUB,            dvbsub);
    REGISTER_ENCDEC (DVDSUB,            dvdsub);
    REGISTER_DECODER(JACOSUB,           jacosub);
    REGISTER_DECODER(MICRODVD,          microdvd);
    REGISTER_ENCDEC (MOVTEXT,           movtext);
    REGISTER_DECODER(MPL2,              mpl2);
    REGISTER_DECODER(PGSSUB,            pgssub);
    REGISTER_DECODER(PJS,               pjs);
    REGISTER_DECODER(REALTEXT,          realtext);
    REGISTER_DECODER(SAMI,              sami);
    REGISTER_ENCDEC (SRT,               srt);
    REGISTER_DECODER(STL,               stl);
    REGISTER_ENCDEC (SUBRIP,            subrip);
    REGISTER_DECODER(SUBVIEWER,         subviewer);
    REGISTER_DECODER(SUBVIEWER1,        subviewer1);
    REGISTER_DECODER(TEXT,              text);
    REGISTER_DECODER(VPLAYER,           vplayer);
    REGISTER_ENCDEC (WEBVTT,            webvtt);
    REGISTER_ENCDEC (XSUB,              xsub);

    /* external libraries */
    REGISTER_DECODER(LIBCELT,           libcelt);
    REGISTER_ENCODER(LIBFAAC,           libfaac);
    REGISTER_ENCDEC (LIBFDK_AAC,        libfdk_aac);
    REGISTER_ENCDEC (LIBGSM,            libgsm);
    REGISTER_ENCDEC (LIBGSM_MS,         libgsm_ms);
    REGISTER_ENCDEC (LIBILBC,           libilbc);
    REGISTER_ENCODER(LIBMP3LAME,        libmp3lame);
    REGISTER_ENCDEC (LIBOPENCORE_AMRNB, libopencore_amrnb);
    REGISTER_DECODER(LIBOPENCORE_AMRWB, libopencore_amrwb);
    REGISTER_ENCDEC (LIBOPENJPEG,       libopenjpeg);
    REGISTER_ENCDEC (LIBOPUS,           libopus);
    REGISTER_ENCDEC (LIBSCHROEDINGER,   libschroedinger);
    REGISTER_ENCODER(LIBSHINE,          libshine);
    REGISTER_ENCDEC (LIBSPEEX,          libspeex);
    REGISTER_DECODER(LIBSTAGEFRIGHT_H264, libstagefright_h264);
    REGISTER_ENCODER(LIBTHEORA,         libtheora);
    REGISTER_ENCODER(LIBTWOLAME,        libtwolame);
    REGISTER_ENCDEC (LIBUTVIDEO,        libutvideo);
    REGISTER_ENCODER(LIBVO_AACENC,      libvo_aacenc);
    REGISTER_ENCODER(LIBVO_AMRWBENC,    libvo_amrwbenc);
    REGISTER_ENCDEC (LIBVORBIS,         libvorbis);
    REGISTER_ENCDEC (LIBVPX_VP8,        libvpx_vp8);
    REGISTER_ENCDEC (LIBVPX_VP9,        libvpx_vp9);
    REGISTER_ENCODER(LIBWAVPACK,        libwavpack);
    REGISTER_ENCODER(LIBWEBP,           libwebp);
    REGISTER_ENCODER(LIBX264,           libx264);
    REGISTER_ENCODER(LIBX264RGB,        libx264rgb);
    REGISTER_ENCODER(LIBX265,           libx265);
    REGISTER_ENCODER(LIBXAVS,           libxavs);
    REGISTER_ENCODER(LIBXVID,           libxvid);
    REGISTER_DECODER(LIBZVBI_TELETEXT,  libzvbi_teletext);
    REGISTER_ENCODER(LIBAACPLUS,        libaacplus);
    REGISTER_ENCODER(LIBOPENH264,       libopenh264);

    /* text */
    REGISTER_DECODER(BINTEXT,           bintext);
    REGISTER_DECODER(XBIN,              xbin);
    REGISTER_DECODER(IDF,               idf);

    /* parsers */
    REGISTER_PARSER(AAC,                aac);
    REGISTER_PARSER(AAC_LATM,           aac_latm);
    REGISTER_PARSER(AC3,                ac3);
    REGISTER_PARSER(ADX,                adx);
    REGISTER_PARSER(BMP,                bmp);
    REGISTER_PARSER(CAVSVIDEO,          cavsvideo);
    REGISTER_PARSER(COOK,               cook);
    REGISTER_PARSER(DCA,                dca);
    REGISTER_PARSER(DIRAC,              dirac);
    REGISTER_PARSER(DNXHD,              dnxhd);
    REGISTER_PARSER(DPX,                dpx);
    REGISTER_PARSER(DVBSUB,             dvbsub);
    REGISTER_PARSER(DVDSUB,             dvdsub);
    REGISTER_PARSER(DVD_NAV,            dvd_nav);
    REGISTER_PARSER(FLAC,               flac);
    REGISTER_PARSER(GSM,                gsm);
    REGISTER_PARSER(H261,               h261);
    REGISTER_PARSER(H263,               h263);
    REGISTER_PARSER(H264,               h264);
    REGISTER_PARSER(HEVC,               hevc);
    REGISTER_PARSER(MJPEG,              mjpeg);
    REGISTER_PARSER(MLP,                mlp);
    REGISTER_PARSER(MPEG4VIDEO,         mpeg4video);
    REGISTER_PARSER(MPEGAUDIO,          mpegaudio);
    REGISTER_PARSER(MPEGVIDEO,          mpegvideo);
    REGISTER_PARSER(OPUS,               opus);
    REGISTER_PARSER(PNG,                png);
    REGISTER_PARSER(PNM,                pnm);
    REGISTER_PARSER(RV30,               rv30);
    REGISTER_PARSER(RV40,               rv40);
    REGISTER_PARSER(TAK,                tak);
    REGISTER_PARSER(VC1,                vc1);
    REGISTER_PARSER(VORBIS,             vorbis);
    REGISTER_PARSER(VP3,                vp3);
    REGISTER_PARSER(VP8,                vp8);
    REGISTER_PARSER(VP9,                vp9);

    /* bitstream filters */
    REGISTER_BSF(AAC_ADTSTOASC,         aac_adtstoasc);
    REGISTER_BSF(CHOMP,                 chomp);
    REGISTER_BSF(DUMP_EXTRADATA,        dump_extradata);
    REGISTER_BSF(H264_MP4TOANNEXB,      h264_mp4toannexb);
    REGISTER_BSF(IMX_DUMP_HEADER,       imx_dump_header);
    REGISTER_BSF(MJPEG2JPEG,            mjpeg2jpeg);
    REGISTER_BSF(MJPEGA_DUMP_HEADER,    mjpega_dump_header);
    REGISTER_BSF(MP3_HEADER_DECOMPRESS, mp3_header_decompress);
    REGISTER_BSF(MOV2TEXTSUB,           mov2textsub);
    REGISTER_BSF(NOISE,                 noise);
    REGISTER_BSF(REMOVE_EXTRADATA,      remove_extradata);
    REGISTER_BSF(TEXT2MOVSUB,           text2movsub);
}<|MERGE_RESOLUTION|>--- conflicted
+++ resolved
@@ -170,13 +170,10 @@
     REGISTER_DECODER(H263I,             h263i);
     REGISTER_ENCDEC (H263P,             h263p);
     REGISTER_DECODER(H264,              h264);
-<<<<<<< HEAD
     REGISTER_DECODER(H264_CRYSTALHD,    h264_crystalhd);
+    REGISTER_DECODER(H264_QSV,          h264_qsv);
     REGISTER_DECODER(H264_VDA,          h264_vda);
     REGISTER_DECODER(H264_VDPAU,        h264_vdpau);
-=======
-    REGISTER_DECODER(H264_QSV,          h264_qsv);
->>>>>>> 4e08c821
     REGISTER_DECODER(HEVC,              hevc);
     REGISTER_DECODER(HNM4_VIDEO,        hnm4_video);
     REGISTER_ENCDEC (HUFFYUV,           huffyuv);
