/*
 * Copyright (c) 2008 Mans Rullgard <mans@mansr.com>
 *
 * This file is part of FFmpeg.
 *
 * FFmpeg is free software; you can redistribute it and/or
 * modify it under the terms of the GNU Lesser General Public
 * License as published by the Free Software Foundation; either
 * version 2.1 of the License, or (at your option) any later version.
 *
 * FFmpeg is distributed in the hope that it will be useful,
 * but WITHOUT ANY WARRANTY; without even the implied warranty of
 * MERCHANTABILITY or FITNESS FOR A PARTICULAR PURPOSE.  See the GNU
 * Lesser General Public License for more details.
 *
 * You should have received a copy of the GNU Lesser General Public
 * License along with FFmpeg; if not, write to the Free Software
 * Foundation, Inc., 51 Franklin Street, Fifth Floor, Boston, MA 02110-1301 USA
 */

#include "config.h"

#ifdef __ELF__
#   define ELF
#else
#   define ELF @
#endif

#if CONFIG_THUMB
#   define A @
#   define T
#else
#   define A
#   define T @
#endif

#if   HAVE_NEON
        .arch           armv7-a
#elif HAVE_ARMV6T2
        .arch           armv6t2
#elif HAVE_ARMV6
        .arch           armv6
#elif HAVE_ARMV5TE
        .arch           armv5te
#endif

#if   HAVE_NEON
        .fpu            neon
#elif HAVE_ARMVFP
        .fpu            vfp
#endif

        .syntax unified
T       .thumb

.macro  require8 val=1
ELF     .eabi_attribute 24, \val
.endm

.macro  preserve8 val=1
ELF     .eabi_attribute 25, \val
.endm

.macro  function name, export=0
    .macro endfunc
ELF     .size   \name, . - \name
        .endfunc
        .purgem endfunc
    .endm
        .text
    .if \export
        .global EXTERN_ASM\name
EXTERN_ASM\name:
    .endif
ELF     .type   \name, %function
        .func   \name
\name:
.endm

.macro  const   name, align=2
    .macro endconst
ELF     .size   \name, . - \name
        .purgem endconst
    .endm
        .section        .rodata
        .align          \align
\name:
.endm

.macro  mov32   rd, val
#if HAVE_ARMV6T2
        movw            \rd, #(\val) & 0xffff
    .if (\val) >> 16
        movt            \rd, #(\val) >> 16
    .endif
#else
        ldr             \rd, =\val
#endif
.endm

.macro  movrel rd, val
#if HAVE_ARMV6T2 && !CONFIG_PIC && !defined(__APPLE__)
        movw            \rd, #:lower16:\val
        movt            \rd, #:upper16:\val
#else
        ldr             \rd, =\val
#endif
.endm

.macro  ldr_pre         rt,  rn,  rm:vararg
A       ldr             \rt, [\rn, \rm]!
T       add             \rn, \rn, \rm
T       ldr             \rt, [\rn]
.endm

<<<<<<< HEAD
.macro  ldr_dpren       rt,  rn,  rm:vararg
A       ldr             \rt, [\rn, -\rm]
T       sub             \rt, \rn, \rm
T       ldr             \rt, [\rt]
=======
.macro  ldr_dpre        rt,  rn,  rm:vararg
A       ldr             \rt, [\rn, -\rm]!
T       sub             \rn, \rn, \rm
T       ldr             \rt, [\rn]
>>>>>>> 115a5730
.endm

.macro  ldr_post        rt,  rn,  rm:vararg
A       ldr             \rt, [\rn], \rm
T       ldr             \rt, [\rn]
T       add             \rn, \rn, \rm
.endm

.macro  ldrd_reg        rt,  rt2, rn,  rm
A       ldrd            \rt, \rt2, [\rn, \rm]
T       add             \rt, \rn, \rm
T       ldrd            \rt, \rt2, [\rt]
.endm

.macro  ldrd_post       rt,  rt2, rn,  rm
A       ldrd            \rt, \rt2, [\rn], \rm
T       ldrd            \rt, \rt2, [\rn]
T       add             \rn, \rn, \rm
.endm

.macro  ldrh_pre        rt,  rn,  rm
A       ldrh            \rt, [\rn, \rm]!
T       add             \rn, \rn, \rm
T       ldrh            \rt, [\rn]
.endm

.macro  ldrh_dpre       rt,  rn,  rm
A       ldrh            \rt, [\rn, -\rm]!
T       sub             \rn, \rn, \rm
T       ldrh            \rt, [\rn]
.endm

.macro  ldrh_post       rt,  rn,  rm
A       ldrh            \rt, [\rn], \rm
T       ldrh            \rt, [\rn]
T       add             \rn, \rn, \rm
.endm

.macro  ldrb_post       rt,  rn,  rm
A       ldrb            \rt, [\rn], \rm
T       ldrb            \rt, [\rn]
T       add             \rn, \rn, \rm
.endm

.macro  str_post       rt,  rn,  rm:vararg
A       str             \rt, [\rn], \rm
T       str             \rt, [\rn]
T       add             \rn, \rn, \rm
.endm

.macro  strb_post       rt,  rn,  rm:vararg
A       strb            \rt, [\rn], \rm
T       strb            \rt, [\rn]
T       add             \rn, \rn, \rm
.endm

.macro  strd_post       rt,  rt2, rn,  rm
A       strd            \rt, \rt2, [\rn], \rm
T       strd            \rt, \rt2, [\rn]
T       add             \rn, \rn, \rm
.endm

.macro  strh_pre        rt,  rn,  rm
A       strh            \rt, [\rn, \rm]!
T       add             \rn, \rn, \rm
T       strh            \rt, [\rn]
.endm

.macro  strh_dpre       rt,  rn,  rm
A       strh            \rt, [\rn, -\rm]!
T       sub             \rn, \rn, \rm
T       strh            \rt, [\rn]
.endm

.macro  strh_post       rt,  rn,  rm
A       strh            \rt, [\rn], \rm
T       strh            \rt, [\rn]
T       add             \rn, \rn, \rm
.endm

.macro  strh_dpost       rt,  rn,  rm
A       strh            \rt, [\rn], -\rm
T       strh            \rt, [\rn]
T       sub             \rn, \rn, \rm
.endm

#if HAVE_VFP_ARGS
        .eabi_attribute 28, 1
#   define VFP
#   define NOVFP @
#else
#   define VFP   @
#   define NOVFP
#endif

#define GLUE(a, b) a ## b
#define JOIN(a, b) GLUE(a, b)
#define X(s) JOIN(EXTERN_ASM, s)<|MERGE_RESOLUTION|>--- conflicted
+++ resolved
@@ -113,17 +113,10 @@
 T       ldr             \rt, [\rn]
 .endm
 
-<<<<<<< HEAD
-.macro  ldr_dpren       rt,  rn,  rm:vararg
-A       ldr             \rt, [\rn, -\rm]
-T       sub             \rt, \rn, \rm
-T       ldr             \rt, [\rt]
-=======
 .macro  ldr_dpre        rt,  rn,  rm:vararg
 A       ldr             \rt, [\rn, -\rm]!
 T       sub             \rn, \rn, \rm
 T       ldr             \rt, [\rn]
->>>>>>> 115a5730
 .endm
 
 .macro  ldr_post        rt,  rn,  rm:vararg
