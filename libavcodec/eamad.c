--- conflicted
+++ resolved
@@ -147,7 +147,7 @@
                 if (i > 63) {
                     av_log(s->avctx, AV_LOG_ERROR,
                            "ac-tex damaged at %d %d\n", s->mb_x, s->mb_y);
-                    return;
+                    return -1;
                 }
                 j = scantable[i];
                 level = (level*quant_matrix[j]) >> 4;
@@ -166,7 +166,7 @@
                 if (i > 63) {
                     av_log(s->avctx, AV_LOG_ERROR,
                            "ac-tex damaged at %d %d\n", s->mb_x, s->mb_y);
-                    return;
+                    return -1;
                 }
                 j = scantable[i];
                 if (level < 0) {
@@ -179,13 +179,6 @@
                     level = (level-1)|1;
                 }
             }
-<<<<<<< HEAD
-            if (i > 63) {
-                av_log(s->avctx, AV_LOG_ERROR, "ac-tex damaged at %d %d\n", s->mb_x, s->mb_y);
-                return -1;
-            }
-=======
->>>>>>> 905988fe
 
             block[j] = level;
         }
