--- conflicted
+++ resolved
@@ -323,13 +323,11 @@
  */
 int ff_decode_frame_props(AVCodecContext *avctx, AVFrame *frame);
 
-<<<<<<< HEAD
+/**
+ * Add a CPB properties side data to an encoding context.
+ */
+AVCPBProperties *ff_add_cpb_side_data(AVCodecContext *avctx);
+
 int ff_side_data_set_encoder_stats(AVPacket *pkt, int quality, int64_t *error, int error_count, int pict_type);
-=======
-/**
- * Add a CPB properties side data to an encoding context.
- */
-AVCPBProperties *ff_add_cpb_side_data(AVCodecContext *avctx);
->>>>>>> 11c9bd63
 
 #endif /* AVCODEC_INTERNAL_H */