/*
 * MJPEG decoder
 * Copyright (c) 2000, 2001 Fabrice Bellard
 * Copyright (c) 2003 Alex Beregszaszi
 * Copyright (c) 2003-2004 Michael Niedermayer
 *
 * Support for external huffman table, various fixes (AVID workaround),
 * aspecting, new decode_frame mechanism and apple mjpeg-b support
 *                                  by Alex Beregszaszi
 *
 * This file is part of FFmpeg.
 *
 * FFmpeg is free software; you can redistribute it and/or
 * modify it under the terms of the GNU Lesser General Public
 * License as published by the Free Software Foundation; either
 * version 2.1 of the License, or (at your option) any later version.
 *
 * FFmpeg is distributed in the hope that it will be useful,
 * but WITHOUT ANY WARRANTY; without even the implied warranty of
 * MERCHANTABILITY or FITNESS FOR A PARTICULAR PURPOSE.  See the GNU
 * Lesser General Public License for more details.
 *
 * You should have received a copy of the GNU Lesser General Public
 * License along with FFmpeg; if not, write to the Free Software
 * Foundation, Inc., 51 Franklin Street, Fifth Floor, Boston, MA 02110-1301 USA
 */

/**
 * @file
 * MJPEG decoder.
 */

#include "libavutil/imgutils.h"
#include "libavutil/avassert.h"
#include "libavutil/opt.h"
#include "avcodec.h"
#include "blockdsp.h"
#include "copy_block.h"
#include "idctdsp.h"
#include "internal.h"
#include "jpegtables.h"
#include "mjpeg.h"
#include "mjpegdec.h"
#include "jpeglsdec.h"
#include "put_bits.h"
#include "tiff.h"
#include "exif.h"
#include "bytestream.h"


static int build_vlc(VLC *vlc, const uint8_t *bits_table,
                     const uint8_t *val_table, int nb_codes,
                     int use_static, int is_ac)
{
    uint8_t huff_size[256] = { 0 };
    uint16_t huff_code[256];
    uint16_t huff_sym[256];
    int i;

    av_assert0(nb_codes <= 256);

    ff_mjpeg_build_huffman_codes(huff_size, huff_code, bits_table, val_table);

    for (i = 0; i < 256; i++)
        huff_sym[i] = i + 16 * is_ac;

    if (is_ac)
        huff_sym[0] = 16 * 256;

    return ff_init_vlc_sparse(vlc, 9, nb_codes, huff_size, 1, 1,
                              huff_code, 2, 2, huff_sym, 2, 2, use_static);
}

static int build_basic_mjpeg_vlc(MJpegDecodeContext *s)
{
    int ret;

    if ((ret = build_vlc(&s->vlcs[0][0], avpriv_mjpeg_bits_dc_luminance,
                         avpriv_mjpeg_val_dc, 12, 0, 0)) < 0)
        return ret;

    if ((ret = build_vlc(&s->vlcs[0][1], avpriv_mjpeg_bits_dc_chrominance,
                         avpriv_mjpeg_val_dc, 12, 0, 0)) < 0)
        return ret;

    if ((ret = build_vlc(&s->vlcs[1][0], avpriv_mjpeg_bits_ac_luminance,
                         avpriv_mjpeg_val_ac_luminance, 251, 0, 1)) < 0)
        return ret;

    if ((ret = build_vlc(&s->vlcs[1][1], avpriv_mjpeg_bits_ac_chrominance,
                         avpriv_mjpeg_val_ac_chrominance, 251, 0, 1)) < 0)
        return ret;

    if ((ret = build_vlc(&s->vlcs[2][0], avpriv_mjpeg_bits_ac_luminance,
                         avpriv_mjpeg_val_ac_luminance, 251, 0, 0)) < 0)
        return ret;

    if ((ret = build_vlc(&s->vlcs[2][1], avpriv_mjpeg_bits_ac_chrominance,
                         avpriv_mjpeg_val_ac_chrominance, 251, 0, 0)) < 0)
        return ret;


    return 0;
}

static void parse_avid(MJpegDecodeContext *s, uint8_t *buf, int len)
{
    s->buggy_avid = 1;
    if (len > 14 && buf[12] == 1) /* 1 - NTSC */
        s->interlace_polarity = 1;
    if (len > 14 && buf[12] == 2) /* 2 - PAL */
        s->interlace_polarity = 0;
    if (s->avctx->debug & FF_DEBUG_PICT_INFO)
        av_log(s->avctx, AV_LOG_INFO, "AVID: len:%d %d\n", len, len > 14 ? buf[12] : -1);
}

static void init_idct(AVCodecContext *avctx)
{
    MJpegDecodeContext *s = avctx->priv_data;

    ff_idctdsp_init(&s->idsp, avctx);
    ff_init_scantable(s->idsp.idct_permutation, &s->scantable,
                      ff_zigzag_direct);
}

av_cold int ff_mjpeg_decode_init(AVCodecContext *avctx)
{
    MJpegDecodeContext *s = avctx->priv_data;
    int ret;

    if (!s->picture_ptr) {
        s->picture = av_frame_alloc();
        if (!s->picture)
            return AVERROR(ENOMEM);
        s->picture_ptr = s->picture;
    }

    s->avctx = avctx;
    ff_blockdsp_init(&s->bdsp, avctx);
    ff_hpeldsp_init(&s->hdsp, avctx->flags);
    init_idct(avctx);
    s->buffer_size   = 0;
    s->buffer        = NULL;
    s->start_code    = -1;
    s->first_picture = 1;
    s->got_picture   = 0;
    s->org_height    = avctx->coded_height;
    avctx->chroma_sample_location = AVCHROMA_LOC_CENTER;
    avctx->colorspace = AVCOL_SPC_BT470BG;

    if ((ret = build_basic_mjpeg_vlc(s)) < 0)
        return ret;

    if (s->extern_huff) {
<<<<<<< HEAD
        av_log(avctx, AV_LOG_INFO, "using external huffman table\n");
        init_get_bits(&s->gb, avctx->extradata, avctx->extradata_size * 8);
        if (ff_mjpeg_decode_dht(s)) {
=======
        av_log(avctx, AV_LOG_INFO, "mjpeg: using external huffman table\n");
        if ((ret = init_get_bits(&s->gb, avctx->extradata, avctx->extradata_size * 8)) < 0)
            return ret;
        if ((ret = ff_mjpeg_decode_dht(s))) {
>>>>>>> 212c6a1d
            av_log(avctx, AV_LOG_ERROR,
                   "error using external huffman table, switching back to internal\n");
            build_basic_mjpeg_vlc(s);
        }
    }
    if (avctx->field_order == AV_FIELD_BB) { /* quicktime icefloe 019 */
        s->interlace_polarity = 1;           /* bottom field first */
        av_log(avctx, AV_LOG_DEBUG, "bottom field first\n");
    } else if (avctx->field_order == AV_FIELD_UNKNOWN) {
        if (avctx->codec_tag == AV_RL32("MJPG"))
            s->interlace_polarity = 1;
    }

    if (   avctx->extradata_size > 8
        && AV_RL32(avctx->extradata) == 0x2C
        && AV_RL32(avctx->extradata+4) == 0x18) {
        parse_avid(s, avctx->extradata, avctx->extradata_size);
    }

    if (avctx->codec->id == AV_CODEC_ID_AMV)
        s->flipped = 1;

    return 0;
}


/* quantize tables */
int ff_mjpeg_decode_dqt(MJpegDecodeContext *s)
{
    int len, index, i;

    len = get_bits(&s->gb, 16) - 2;

    if (8*len > get_bits_left(&s->gb)) {
        av_log(s->avctx, AV_LOG_ERROR, "dqt: len %d is too large\n", len);
        return AVERROR_INVALIDDATA;
    }

    while (len >= 65) {
        int pr = get_bits(&s->gb, 4);
        if (pr > 1) {
            av_log(s->avctx, AV_LOG_ERROR, "dqt: invalid precision\n");
            return AVERROR_INVALIDDATA;
        }
        index = get_bits(&s->gb, 4);
        if (index >= 4)
            return -1;
        av_log(s->avctx, AV_LOG_DEBUG, "index=%d\n", index);
        /* read quant table */
        for (i = 0; i < 64; i++) {
            s->quant_matrixes[index][i] = get_bits(&s->gb, pr ? 16 : 8);
            if (s->quant_matrixes[index][i] == 0) {
                av_log(s->avctx, AV_LOG_ERROR, "dqt: 0 quant value\n");
                return AVERROR_INVALIDDATA;
            }
        }

        // XXX FIXME fine-tune, and perhaps add dc too
        s->qscale[index] = FFMAX(s->quant_matrixes[index][1],
                                 s->quant_matrixes[index][8]) >> 1;
        av_log(s->avctx, AV_LOG_DEBUG, "qscale[%d]: %d\n",
               index, s->qscale[index]);
        len -= 1 + 64 * (1+pr);
    }
    return 0;
}

/* decode huffman tables and build VLC decoders */
int ff_mjpeg_decode_dht(MJpegDecodeContext *s)
{
    int len, index, i, class, n, v, code_max;
    uint8_t bits_table[17];
    uint8_t val_table[256];
    int ret = 0;

    len = get_bits(&s->gb, 16) - 2;

    if (8*len > get_bits_left(&s->gb)) {
        av_log(s->avctx, AV_LOG_ERROR, "dht: len %d is too large\n", len);
        return AVERROR_INVALIDDATA;
    }

    while (len > 0) {
        if (len < 17)
            return AVERROR_INVALIDDATA;
        class = get_bits(&s->gb, 4);
        if (class >= 2)
            return AVERROR_INVALIDDATA;
        index = get_bits(&s->gb, 4);
        if (index >= 4)
            return AVERROR_INVALIDDATA;
        n = 0;
        for (i = 1; i <= 16; i++) {
            bits_table[i] = get_bits(&s->gb, 8);
            n += bits_table[i];
        }
        len -= 17;
        if (len < n || n > 256)
            return AVERROR_INVALIDDATA;

        code_max = 0;
        for (i = 0; i < n; i++) {
            v = get_bits(&s->gb, 8);
            if (v > code_max)
                code_max = v;
            val_table[i] = v;
        }
        len -= n;

        /* build VLC and flush previous vlc if present */
        ff_free_vlc(&s->vlcs[class][index]);
        av_log(s->avctx, AV_LOG_DEBUG, "class=%d index=%d nb_codes=%d\n",
               class, index, code_max + 1);
        if ((ret = build_vlc(&s->vlcs[class][index], bits_table, val_table,
                             code_max + 1, 0, class > 0)) < 0)
            return ret;

        if (class > 0) {
            ff_free_vlc(&s->vlcs[2][index]);
            if ((ret = build_vlc(&s->vlcs[2][index], bits_table, val_table,
                                 code_max + 1, 0, 0)) < 0)
                return ret;
        }
    }
    return 0;
}

int ff_mjpeg_decode_sof(MJpegDecodeContext *s)
{
    int len, nb_components, i, width, height, bits, ret;
    unsigned pix_fmt_id;
    int h_count[MAX_COMPONENTS] = { 0 };
    int v_count[MAX_COMPONENTS] = { 0 };

    s->cur_scan = 0;
    memset(s->upscale_h, 0, sizeof(s->upscale_h));
    memset(s->upscale_v, 0, sizeof(s->upscale_v));

    /* XXX: verify len field validity */
    len     = get_bits(&s->gb, 16);
    bits    = get_bits(&s->gb, 8);

    if (bits > 16 || bits < 1) {
        av_log(s->avctx, AV_LOG_ERROR, "bits %d is invalid\n", bits);
        return AVERROR_INVALIDDATA;
    }

    if (s->avctx->bits_per_raw_sample != bits) {
        av_log(s->avctx, s->avctx->bits_per_raw_sample > 0 ? AV_LOG_INFO : AV_LOG_DEBUG, "Changing bps from %d to %d\n", s->avctx->bits_per_raw_sample, bits);
        s->avctx->bits_per_raw_sample = bits;
        init_idct(s->avctx);
    }
    if (s->pegasus_rct)
        bits = 9;
    if (bits == 9 && !s->pegasus_rct)
        s->rct  = 1;    // FIXME ugly

    if(s->lossless && s->avctx->lowres){
        av_log(s->avctx, AV_LOG_ERROR, "lowres is not possible with lossless jpeg\n");
        return -1;
    }

    height = get_bits(&s->gb, 16);
    width  = get_bits(&s->gb, 16);

    // HACK for odd_height.mov
    if (s->interlaced && s->width == width && s->height == height + 1)
        height= s->height;

    av_log(s->avctx, AV_LOG_DEBUG, "sof0: picture: %dx%d\n", width, height);
    if (av_image_check_size(width, height, 0, s->avctx) < 0)
        return AVERROR_INVALIDDATA;

    nb_components = get_bits(&s->gb, 8);
    if (nb_components <= 0 ||
        nb_components > MAX_COMPONENTS)
        return -1;
    if (s->interlaced && (s->bottom_field == !s->interlace_polarity)) {
        if (nb_components != s->nb_components) {
            av_log(s->avctx, AV_LOG_ERROR,
                   "nb_components changing in interlaced picture\n");
            return AVERROR_INVALIDDATA;
        }
    }
    if (s->ls && !(bits <= 8 || nb_components == 1)) {
        avpriv_report_missing_feature(s->avctx,
                                      "JPEG-LS that is not <= 8 "
                                      "bits/component or 16-bit gray");
        return AVERROR_PATCHWELCOME;
    }
    s->nb_components = nb_components;
    s->h_max         = 1;
    s->v_max         = 1;
    for (i = 0; i < nb_components; i++) {
        /* component id */
        s->component_id[i] = get_bits(&s->gb, 8) - 1;
        h_count[i]         = get_bits(&s->gb, 4);
        v_count[i]         = get_bits(&s->gb, 4);
        /* compute hmax and vmax (only used in interleaved case) */
        if (h_count[i] > s->h_max)
            s->h_max = h_count[i];
        if (v_count[i] > s->v_max)
            s->v_max = v_count[i];
        s->quant_index[i] = get_bits(&s->gb, 8);
        if (s->quant_index[i] >= 4) {
            av_log(s->avctx, AV_LOG_ERROR, "quant_index is invalid\n");
            return AVERROR_INVALIDDATA;
        }
        if (!h_count[i] || !v_count[i]) {
            av_log(s->avctx, AV_LOG_ERROR,
                   "Invalid sampling factor in component %d %d:%d\n",
                   i, h_count[i], v_count[i]);
            return AVERROR_INVALIDDATA;
        }

        av_log(s->avctx, AV_LOG_DEBUG, "component %d %d:%d id: %d quant:%d\n",
               i, h_count[i], v_count[i],
               s->component_id[i], s->quant_index[i]);
    }
    if (   nb_components == 4
        && s->component_id[0] == 'C' - 1
        && s->component_id[1] == 'M' - 1
        && s->component_id[2] == 'Y' - 1
        && s->component_id[3] == 'K' - 1)
        s->adobe_transform = 0;

    if (s->ls && (s->h_max > 1 || s->v_max > 1)) {
        avpriv_report_missing_feature(s->avctx, "Subsampling in JPEG-LS");
        return AVERROR_PATCHWELCOME;
    }


    /* if different size, realloc/alloc picture */
    if (width != s->width || height != s->height || bits != s->bits ||
        memcmp(s->h_count, h_count, sizeof(h_count))                ||
        memcmp(s->v_count, v_count, sizeof(v_count))) {

        s->width      = width;
        s->height     = height;
        s->bits       = bits;
        memcpy(s->h_count, h_count, sizeof(h_count));
        memcpy(s->v_count, v_count, sizeof(v_count));
        s->interlaced = 0;
        s->got_picture = 0;

        /* test interlaced mode */
        if (s->first_picture   &&
            (s->multiscope != 2 || s->avctx->time_base.den >= 25 * s->avctx->time_base.num) &&
            s->org_height != 0 &&
            s->height < ((s->org_height * 3) / 4)) {
            s->interlaced                    = 1;
            s->bottom_field                  = s->interlace_polarity;
            s->picture_ptr->interlaced_frame = 1;
            s->picture_ptr->top_field_first  = !s->interlace_polarity;
            height *= 2;
        }

        ret = ff_set_dimensions(s->avctx, width, height);
        if (ret < 0)
            return ret;

        s->first_picture = 0;
    }

    if (s->got_picture && s->interlaced && (s->bottom_field == !s->interlace_polarity)) {
        if (s->progressive) {
            avpriv_request_sample(s->avctx, "progressively coded interlaced picture");
            return AVERROR_INVALIDDATA;
        }
    } else{
        if (s->v_max == 1 && s->h_max == 1 && s->lossless==1 && (nb_components==3 || nb_components==4))
            s->rgb = 1;
        else if (!s->lossless)
            s->rgb = 0;
    /* XXX: not complete test ! */
    pix_fmt_id = ((unsigned)s->h_count[0] << 28) | (s->v_count[0] << 24) |
                 (s->h_count[1] << 20) | (s->v_count[1] << 16) |
                 (s->h_count[2] << 12) | (s->v_count[2] <<  8) |
                 (s->h_count[3] <<  4) |  s->v_count[3];
    av_log(s->avctx, AV_LOG_DEBUG, "pix fmt id %x\n", pix_fmt_id);
    /* NOTE we do not allocate pictures large enough for the possible
     * padding of h/v_count being 4 */
    if (!(pix_fmt_id & 0xD0D0D0D0))
        pix_fmt_id -= (pix_fmt_id & 0xF0F0F0F0) >> 1;
    if (!(pix_fmt_id & 0x0D0D0D0D))
        pix_fmt_id -= (pix_fmt_id & 0x0F0F0F0F) >> 1;

    for (i = 0; i < 8; i++) {
        int j = 6 + (i&1) - (i&6);
        int is = (pix_fmt_id >> (4*i)) & 0xF;
        int js = (pix_fmt_id >> (4*j)) & 0xF;

        if (is == 1 && js != 2 && (i < 2 || i > 5))
            js = (pix_fmt_id >> ( 8 + 4*(i&1))) & 0xF;
        if (is == 1 && js != 2 && (i < 2 || i > 5))
            js = (pix_fmt_id >> (16 + 4*(i&1))) & 0xF;

        if (is == 1 && js == 2) {
            if (i & 1) s->upscale_h[j/2] = 1;
            else       s->upscale_v[j/2] = 1;
        }
    }

    switch (pix_fmt_id) {
    case 0x11111100:
        if (s->rgb)
            s->avctx->pix_fmt = s->bits <= 9 ? AV_PIX_FMT_BGR24 : AV_PIX_FMT_BGR48;
        else {
            if (s->component_id[0] == 'Q' && s->component_id[1] == 'F' && s->component_id[2] == 'A') {
                s->avctx->pix_fmt = s->bits <= 8 ? AV_PIX_FMT_GBRP : AV_PIX_FMT_GBRP16;
            } else {
                if (s->bits <= 8) s->avctx->pix_fmt = s->cs_itu601 ? AV_PIX_FMT_YUV444P : AV_PIX_FMT_YUVJ444P;
                else              s->avctx->pix_fmt = AV_PIX_FMT_YUV444P16;
            s->avctx->color_range = s->cs_itu601 ? AVCOL_RANGE_MPEG : AVCOL_RANGE_JPEG;
            }
        }
        av_assert0(s->nb_components == 3);
        break;
    case 0x11111111:
        if (s->rgb)
            s->avctx->pix_fmt = s->bits <= 9 ? AV_PIX_FMT_ABGR : AV_PIX_FMT_RGBA64;
        else {
            if (s->adobe_transform == 0 && s->bits <= 8) {
                s->avctx->pix_fmt = AV_PIX_FMT_GBRAP;
            } else {
                s->avctx->pix_fmt = s->bits <= 8 ? AV_PIX_FMT_YUVA444P : AV_PIX_FMT_YUVA444P16;
                s->avctx->color_range = s->cs_itu601 ? AVCOL_RANGE_MPEG : AVCOL_RANGE_JPEG;
            }
        }
        av_assert0(s->nb_components == 4);
        break;
    case 0x22111122:
    case 0x22111111:
        if (s->adobe_transform == 0 && s->bits <= 8) {
            s->avctx->pix_fmt = AV_PIX_FMT_GBRAP;
            s->upscale_v[1] = s->upscale_v[2] = 1;
            s->upscale_h[1] = s->upscale_h[2] = 1;
        } else if (s->adobe_transform == 2 && s->bits <= 8) {
            s->avctx->pix_fmt = AV_PIX_FMT_YUVA444P;
            s->upscale_v[1] = s->upscale_v[2] = 1;
            s->upscale_h[1] = s->upscale_h[2] = 1;
            s->avctx->color_range = s->cs_itu601 ? AVCOL_RANGE_MPEG : AVCOL_RANGE_JPEG;
        } else {
            if (s->bits <= 8) s->avctx->pix_fmt = AV_PIX_FMT_YUVA420P;
            else              s->avctx->pix_fmt = AV_PIX_FMT_YUVA420P16;
            s->avctx->color_range = s->cs_itu601 ? AVCOL_RANGE_MPEG : AVCOL_RANGE_JPEG;
        }
        av_assert0(s->nb_components == 4);
        break;
    case 0x12121100:
    case 0x22122100:
    case 0x21211100:
    case 0x22211200:
        if (s->bits <= 8) s->avctx->pix_fmt = s->cs_itu601 ? AV_PIX_FMT_YUV444P : AV_PIX_FMT_YUVJ444P;
        else
            goto unk_pixfmt;
        s->avctx->color_range = s->cs_itu601 ? AVCOL_RANGE_MPEG : AVCOL_RANGE_JPEG;
        break;
    case 0x22221100:
    case 0x22112200:
    case 0x11222200:
        if (s->bits <= 8) s->avctx->pix_fmt = s->cs_itu601 ? AV_PIX_FMT_YUV444P : AV_PIX_FMT_YUVJ444P;
        else
            goto unk_pixfmt;
        s->avctx->color_range = s->cs_itu601 ? AVCOL_RANGE_MPEG : AVCOL_RANGE_JPEG;
        break;
    case 0x11000000:
    case 0x13000000:
    case 0x14000000:
    case 0x31000000:
    case 0x33000000:
    case 0x34000000:
    case 0x41000000:
    case 0x43000000:
    case 0x44000000:
        if(s->bits <= 8)
            s->avctx->pix_fmt = AV_PIX_FMT_GRAY8;
        else
            s->avctx->pix_fmt = AV_PIX_FMT_GRAY16;
        break;
    case 0x12111100:
    case 0x14121200:
    case 0x14111100:
    case 0x22211100:
    case 0x22112100:
        if (s->component_id[0] == 'Q' && s->component_id[1] == 'F' && s->component_id[2] == 'A') {
            if (s->bits <= 8) s->avctx->pix_fmt = AV_PIX_FMT_GBRP;
            else
                goto unk_pixfmt;
            s->upscale_v[0] = s->upscale_v[1] = 1;
        } else {
            if (pix_fmt_id == 0x14111100)
                s->upscale_v[1] = s->upscale_v[2] = 1;
            if (s->bits <= 8) s->avctx->pix_fmt = s->cs_itu601 ? AV_PIX_FMT_YUV440P : AV_PIX_FMT_YUVJ440P;
            else
                goto unk_pixfmt;
            s->avctx->color_range = s->cs_itu601 ? AVCOL_RANGE_MPEG : AVCOL_RANGE_JPEG;
        }
        break;
    case 0x21111100:
        if (s->component_id[0] == 'Q' && s->component_id[1] == 'F' && s->component_id[2] == 'A') {
            if (s->bits <= 8) s->avctx->pix_fmt = AV_PIX_FMT_GBRP;
            else
                goto unk_pixfmt;
            s->upscale_h[0] = s->upscale_h[1] = 1;
        } else {
            if (s->bits <= 8) s->avctx->pix_fmt = s->cs_itu601 ? AV_PIX_FMT_YUV422P : AV_PIX_FMT_YUVJ422P;
            else              s->avctx->pix_fmt = AV_PIX_FMT_YUV422P16;
            s->avctx->color_range = s->cs_itu601 ? AVCOL_RANGE_MPEG : AVCOL_RANGE_JPEG;
        }
        break;
    case 0x31111100:
        if (s->bits > 8)
            goto unk_pixfmt;
        s->avctx->pix_fmt = s->cs_itu601 ? AV_PIX_FMT_YUV444P : AV_PIX_FMT_YUVJ444P;
        s->avctx->color_range = s->cs_itu601 ? AVCOL_RANGE_MPEG : AVCOL_RANGE_JPEG;
        s->upscale_h[1] = s->upscale_h[2] = 2;
        break;
    case 0x22121100:
    case 0x22111200:
        if (s->bits <= 8) s->avctx->pix_fmt = s->cs_itu601 ? AV_PIX_FMT_YUV422P : AV_PIX_FMT_YUVJ422P;
        else
            goto unk_pixfmt;
        s->avctx->color_range = s->cs_itu601 ? AVCOL_RANGE_MPEG : AVCOL_RANGE_JPEG;
        break;
    case 0x22111100:
    case 0x42111100:
    case 0x24111100:
        if (s->bits <= 8) s->avctx->pix_fmt = s->cs_itu601 ? AV_PIX_FMT_YUV420P : AV_PIX_FMT_YUVJ420P;
        else              s->avctx->pix_fmt = AV_PIX_FMT_YUV420P16;
        s->avctx->color_range = s->cs_itu601 ? AVCOL_RANGE_MPEG : AVCOL_RANGE_JPEG;
        if (pix_fmt_id == 0x42111100) {
            if (s->bits > 8)
                goto unk_pixfmt;
            s->upscale_h[1] = s->upscale_h[2] = 1;
        } else if (pix_fmt_id == 0x24111100) {
            if (s->bits > 8)
                goto unk_pixfmt;
            s->upscale_v[1] = s->upscale_v[2] = 1;
        }
        break;
    case 0x41111100:
        if (s->bits <= 8) s->avctx->pix_fmt = s->cs_itu601 ? AV_PIX_FMT_YUV411P : AV_PIX_FMT_YUVJ411P;
        else
            goto unk_pixfmt;
        s->avctx->color_range = s->cs_itu601 ? AVCOL_RANGE_MPEG : AVCOL_RANGE_JPEG;
        break;
    default:
unk_pixfmt:
        avpriv_report_missing_feature(s->avctx, "Pixel format 0x%x bits:%d", pix_fmt_id, s->bits);
        memset(s->upscale_h, 0, sizeof(s->upscale_h));
        memset(s->upscale_v, 0, sizeof(s->upscale_v));
        return AVERROR_PATCHWELCOME;
    }
    if ((AV_RB32(s->upscale_h) || AV_RB32(s->upscale_v)) && s->avctx->lowres) {
        avpriv_report_missing_feature(s->avctx, "Lowres for weird subsampling");
        return AVERROR_PATCHWELCOME;
    }
    if (s->ls) {
        memset(s->upscale_h, 0, sizeof(s->upscale_h));
        memset(s->upscale_v, 0, sizeof(s->upscale_v));
        if (s->nb_components == 3) {
            s->avctx->pix_fmt = AV_PIX_FMT_RGB24;
        } else if (s->nb_components != 1) {
            av_log(s->avctx, AV_LOG_ERROR, "Unsupported number of components %d\n", s->nb_components);
            return AVERROR_PATCHWELCOME;
        } else if (s->palette_index && s->bits <= 8)
            s->avctx->pix_fmt = AV_PIX_FMT_PAL8;
        else if (s->bits <= 8)
            s->avctx->pix_fmt = AV_PIX_FMT_GRAY8;
        else
            s->avctx->pix_fmt = AV_PIX_FMT_GRAY16;
    }

    s->pix_desc = av_pix_fmt_desc_get(s->avctx->pix_fmt);
    if (!s->pix_desc) {
        av_log(s->avctx, AV_LOG_ERROR, "Could not get a pixel format descriptor.\n");
        return AVERROR_BUG;
    }

    if (s->avctx->skip_frame == AVDISCARD_ALL) {
        s->picture_ptr->pict_type = AV_PICTURE_TYPE_I;
        s->picture_ptr->key_frame = 1;
        s->got_picture            = 1;
        return 0;
    }

    av_frame_unref(s->picture_ptr);
    if (ff_get_buffer(s->avctx, s->picture_ptr, AV_GET_BUFFER_FLAG_REF) < 0)
        return -1;
    s->picture_ptr->pict_type = AV_PICTURE_TYPE_I;
    s->picture_ptr->key_frame = 1;
    s->got_picture            = 1;

    for (i = 0; i < 4; i++)
        s->linesize[i] = s->picture_ptr->linesize[i] << s->interlaced;

    ff_dlog(s->avctx, "%d %d %d %d %d %d\n",
            s->width, s->height, s->linesize[0], s->linesize[1],
            s->interlaced, s->avctx->height);

    if (len != (8 + (3 * nb_components)))
        av_log(s->avctx, AV_LOG_DEBUG, "decode_sof0: error, len(%d) mismatch\n", len);
    }

    if ((s->rgb && !s->lossless && !s->ls) ||
        (!s->rgb && s->ls && s->nb_components > 1)) {
        av_log(s->avctx, AV_LOG_ERROR, "Unsupported coding and pixel format combination\n");
        return AVERROR_PATCHWELCOME;
    }

    /* totally blank picture as progressive JPEG will only add details to it */
    if (s->progressive) {
        int bw = (width  + s->h_max * 8 - 1) / (s->h_max * 8);
        int bh = (height + s->v_max * 8 - 1) / (s->v_max * 8);
        for (i = 0; i < s->nb_components; i++) {
            int size = bw * bh * s->h_count[i] * s->v_count[i];
            av_freep(&s->blocks[i]);
            av_freep(&s->last_nnz[i]);
            s->blocks[i]       = av_mallocz_array(size, sizeof(**s->blocks));
            s->last_nnz[i]     = av_mallocz_array(size, sizeof(**s->last_nnz));
            if (!s->blocks[i] || !s->last_nnz[i])
                return AVERROR(ENOMEM);
            s->block_stride[i] = bw * s->h_count[i];
        }
        memset(s->coefs_finished, 0, sizeof(s->coefs_finished));
    }
    return 0;
}

static inline int mjpeg_decode_dc(MJpegDecodeContext *s, int dc_index)
{
    int code;
    code = get_vlc2(&s->gb, s->vlcs[0][dc_index].table, 9, 2);
    if (code < 0 || code > 16) {
        av_log(s->avctx, AV_LOG_WARNING,
               "mjpeg_decode_dc: bad vlc: %d:%d (%p)\n",
               0, dc_index, &s->vlcs[0][dc_index]);
        return 0xfffff;
    }

    if (code)
        return get_xbits(&s->gb, code);
    else
        return 0;
}

/* decode block and dequantize */
static int decode_block(MJpegDecodeContext *s, int16_t *block, int component,
                        int dc_index, int ac_index, uint16_t *quant_matrix)
{
    int code, i, j, level, val;

    /* DC coef */
    val = mjpeg_decode_dc(s, dc_index);
    if (val == 0xfffff) {
        av_log(s->avctx, AV_LOG_ERROR, "error dc\n");
        return AVERROR_INVALIDDATA;
    }
    val = val * quant_matrix[0] + s->last_dc[component];
    val = FFMIN(val, 32767);
    s->last_dc[component] = val;
    block[0] = val;
    /* AC coefs */
    i = 0;
    {OPEN_READER(re, &s->gb);
    do {
        UPDATE_CACHE(re, &s->gb);
        GET_VLC(code, re, &s->gb, s->vlcs[1][ac_index].table, 9, 2);

        i += ((unsigned)code) >> 4;
            code &= 0xf;
        if (code) {
            if (code > MIN_CACHE_BITS - 16)
                UPDATE_CACHE(re, &s->gb);

            {
                int cache = GET_CACHE(re, &s->gb);
                int sign  = (~cache) >> 31;
                level     = (NEG_USR32(sign ^ cache,code) ^ sign) - sign;
            }

            LAST_SKIP_BITS(re, &s->gb, code);

            if (i > 63) {
                av_log(s->avctx, AV_LOG_ERROR, "error count: %d\n", i);
                return AVERROR_INVALIDDATA;
            }
            j        = s->scantable.permutated[i];
            block[j] = level * quant_matrix[i];
        }
    } while (i < 63);
    CLOSE_READER(re, &s->gb);}

    return 0;
}

static int decode_dc_progressive(MJpegDecodeContext *s, int16_t *block,
                                 int component, int dc_index,
                                 uint16_t *quant_matrix, int Al)
{
    int val;
    s->bdsp.clear_block(block);
    val = mjpeg_decode_dc(s, dc_index);
    if (val == 0xfffff) {
        av_log(s->avctx, AV_LOG_ERROR, "error dc\n");
        return AVERROR_INVALIDDATA;
    }
    val = (val * (quant_matrix[0] << Al)) + s->last_dc[component];
    s->last_dc[component] = val;
    block[0] = val;
    return 0;
}

/* decode block and dequantize - progressive JPEG version */
static int decode_block_progressive(MJpegDecodeContext *s, int16_t *block,
                                    uint8_t *last_nnz, int ac_index,
                                    uint16_t *quant_matrix,
                                    int ss, int se, int Al, int *EOBRUN)
{
    int code, i, j, level, val, run;

    if (*EOBRUN) {
        (*EOBRUN)--;
        return 0;
    }

    {
        OPEN_READER(re, &s->gb);
        for (i = ss; ; i++) {
            UPDATE_CACHE(re, &s->gb);
            GET_VLC(code, re, &s->gb, s->vlcs[2][ac_index].table, 9, 2);

            run = ((unsigned) code) >> 4;
            code &= 0xF;
            if (code) {
                i += run;
                if (code > MIN_CACHE_BITS - 16)
                    UPDATE_CACHE(re, &s->gb);

                {
                    int cache = GET_CACHE(re, &s->gb);
                    int sign  = (~cache) >> 31;
                    level     = (NEG_USR32(sign ^ cache,code) ^ sign) - sign;
                }

                LAST_SKIP_BITS(re, &s->gb, code);

                if (i >= se) {
                    if (i == se) {
                        j = s->scantable.permutated[se];
                        block[j] = level * (quant_matrix[se] << Al);
                        break;
                    }
                    av_log(s->avctx, AV_LOG_ERROR, "error count: %d\n", i);
                    return AVERROR_INVALIDDATA;
                }
                j = s->scantable.permutated[i];
                block[j] = level * (quant_matrix[i] << Al);
            } else {
                if (run == 0xF) {// ZRL - skip 15 coefficients
                    i += 15;
                    if (i >= se) {
                        av_log(s->avctx, AV_LOG_ERROR, "ZRL overflow: %d\n", i);
                        return AVERROR_INVALIDDATA;
                    }
                } else {
                    val = (1 << run);
                    if (run) {
                        UPDATE_CACHE(re, &s->gb);
                        val += NEG_USR32(GET_CACHE(re, &s->gb), run);
                        LAST_SKIP_BITS(re, &s->gb, run);
                    }
                    *EOBRUN = val - 1;
                    break;
                }
            }
        }
        CLOSE_READER(re, &s->gb);
    }

    if (i > *last_nnz)
        *last_nnz = i;

    return 0;
}

#define REFINE_BIT(j) {                                             \
    UPDATE_CACHE(re, &s->gb);                                       \
    sign = block[j] >> 15;                                          \
    block[j] += SHOW_UBITS(re, &s->gb, 1) *                         \
                ((quant_matrix[i] ^ sign) - sign) << Al;            \
    LAST_SKIP_BITS(re, &s->gb, 1);                                  \
}

#define ZERO_RUN                                                    \
for (; ; i++) {                                                     \
    if (i > last) {                                                 \
        i += run;                                                   \
        if (i > se) {                                               \
            av_log(s->avctx, AV_LOG_ERROR, "error count: %d\n", i); \
            return -1;                                              \
        }                                                           \
        break;                                                      \
    }                                                               \
    j = s->scantable.permutated[i];                                 \
    if (block[j])                                                   \
        REFINE_BIT(j)                                               \
    else if (run-- == 0)                                            \
        break;                                                      \
}

/* decode block and dequantize - progressive JPEG refinement pass */
static int decode_block_refinement(MJpegDecodeContext *s, int16_t *block,
                                   uint8_t *last_nnz,
                                   int ac_index, uint16_t *quant_matrix,
                                   int ss, int se, int Al, int *EOBRUN)
{
    int code, i = ss, j, sign, val, run;
    int last    = FFMIN(se, *last_nnz);

    OPEN_READER(re, &s->gb);
    if (*EOBRUN) {
        (*EOBRUN)--;
    } else {
        for (; ; i++) {
            UPDATE_CACHE(re, &s->gb);
            GET_VLC(code, re, &s->gb, s->vlcs[2][ac_index].table, 9, 2);

            if (code & 0xF) {
                run = ((unsigned) code) >> 4;
                UPDATE_CACHE(re, &s->gb);
                val = SHOW_UBITS(re, &s->gb, 1);
                LAST_SKIP_BITS(re, &s->gb, 1);
                ZERO_RUN;
                j = s->scantable.permutated[i];
                val--;
                block[j] = ((quant_matrix[i] << Al) ^ val) - val;
                if (i == se) {
                    if (i > *last_nnz)
                        *last_nnz = i;
                    CLOSE_READER(re, &s->gb);
                    return 0;
                }
            } else {
                run = ((unsigned) code) >> 4;
                if (run == 0xF) {
                    ZERO_RUN;
                } else {
                    val = run;
                    run = (1 << run);
                    if (val) {
                        UPDATE_CACHE(re, &s->gb);
                        run += SHOW_UBITS(re, &s->gb, val);
                        LAST_SKIP_BITS(re, &s->gb, val);
                    }
                    *EOBRUN = run - 1;
                    break;
                }
            }
        }

        if (i > *last_nnz)
            *last_nnz = i;
    }

    for (; i <= last; i++) {
        j = s->scantable.permutated[i];
        if (block[j])
            REFINE_BIT(j)
    }
    CLOSE_READER(re, &s->gb);

    return 0;
}
#undef REFINE_BIT
#undef ZERO_RUN

static int handle_rstn(MJpegDecodeContext *s, int nb_components)
{
    int i;
    int reset = 0;

    if (s->restart_interval) {
        s->restart_count--;
        if(s->restart_count == 0 && s->avctx->codec_id == AV_CODEC_ID_THP){
            align_get_bits(&s->gb);
            for (i = 0; i < nb_components; i++) /* reset dc */
                s->last_dc[i] = (4 << s->bits);
        }

        i = 8 + ((-get_bits_count(&s->gb)) & 7);
        /* skip RSTn */
        if (s->restart_count == 0) {
            if(   show_bits(&s->gb, i) == (1 << i) - 1
               || show_bits(&s->gb, i) == 0xFF) {
                int pos = get_bits_count(&s->gb);
                align_get_bits(&s->gb);
                while (get_bits_left(&s->gb) >= 8 && show_bits(&s->gb, 8) == 0xFF)
                    skip_bits(&s->gb, 8);
                if (get_bits_left(&s->gb) >= 8 && (get_bits(&s->gb, 8) & 0xF8) == 0xD0) {
                    for (i = 0; i < nb_components; i++) /* reset dc */
                        s->last_dc[i] = (4 << s->bits);
                    reset = 1;
                } else
                    skip_bits_long(&s->gb, pos - get_bits_count(&s->gb));
            }
        }
    }
    return reset;
}

static int ljpeg_decode_rgb_scan(MJpegDecodeContext *s, int nb_components, int predictor, int point_transform)
{
    int i, mb_x, mb_y;
    uint16_t (*buffer)[4];
    int left[4], top[4], topleft[4];
    const int linesize = s->linesize[0];
    const int mask     = ((1 << s->bits) - 1) << point_transform;
    int resync_mb_y = 0;
    int resync_mb_x = 0;

    if (s->nb_components != 3 && s->nb_components != 4)
        return AVERROR_INVALIDDATA;
    if (s->v_max != 1 || s->h_max != 1 || !s->lossless)
        return AVERROR_INVALIDDATA;


    s->restart_count = s->restart_interval;

    av_fast_malloc(&s->ljpeg_buffer, &s->ljpeg_buffer_size,
                   (unsigned)s->mb_width * 4 * sizeof(s->ljpeg_buffer[0][0]));
    if (!s->ljpeg_buffer)
        return AVERROR(ENOMEM);

    buffer = s->ljpeg_buffer;

    for (i = 0; i < 4; i++)
        buffer[0][i] = 1 << (s->bits - 1);

    for (mb_y = 0; mb_y < s->mb_height; mb_y++) {
        uint8_t *ptr = s->picture_ptr->data[0] + (linesize * mb_y);

        if (s->interlaced && s->bottom_field)
            ptr += linesize >> 1;

        for (i = 0; i < 4; i++)
            top[i] = left[i] = topleft[i] = buffer[0][i];

        for (mb_x = 0; mb_x < s->mb_width; mb_x++) {
            int modified_predictor = predictor;

            if (s->restart_interval && !s->restart_count){
                s->restart_count = s->restart_interval;
                resync_mb_x = mb_x;
                resync_mb_y = mb_y;
                for(i=0; i<4; i++)
                    top[i] = left[i]= topleft[i]= 1 << (s->bits - 1);
            }
            if (mb_y == resync_mb_y || mb_y == resync_mb_y+1 && mb_x < resync_mb_x || !mb_x)
                modified_predictor = 1;

            for (i=0;i<nb_components;i++) {
                int pred, dc;

                topleft[i] = top[i];
                top[i]     = buffer[mb_x][i];

                PREDICT(pred, topleft[i], top[i], left[i], modified_predictor);

                dc = mjpeg_decode_dc(s, s->dc_index[i]);
                if(dc == 0xFFFFF)
                    return -1;

                left[i] = buffer[mb_x][i] =
                    mask & (pred + (dc * (1 << point_transform)));
            }

            if (s->restart_interval && !--s->restart_count) {
                align_get_bits(&s->gb);
                skip_bits(&s->gb, 16); /* skip RSTn */
            }
        }
        if (s->rct && s->nb_components == 4) {
            for (mb_x = 0; mb_x < s->mb_width; mb_x++) {
                ptr[4*mb_x + 2] = buffer[mb_x][0] - ((buffer[mb_x][1] + buffer[mb_x][2] - 0x200) >> 2);
                ptr[4*mb_x + 1] = buffer[mb_x][1] + ptr[4*mb_x + 2];
                ptr[4*mb_x + 3] = buffer[mb_x][2] + ptr[4*mb_x + 2];
                ptr[4*mb_x + 0] = buffer[mb_x][3];
            }
        } else if (s->nb_components == 4) {
            for(i=0; i<nb_components; i++) {
                int c= s->comp_index[i];
                if (s->bits <= 8) {
                    for(mb_x = 0; mb_x < s->mb_width; mb_x++) {
                        ptr[4*mb_x+3-c] = buffer[mb_x][i];
                    }
                } else if(s->bits == 9) {
                    return AVERROR_PATCHWELCOME;
                } else {
                    for(mb_x = 0; mb_x < s->mb_width; mb_x++) {
                        ((uint16_t*)ptr)[4*mb_x+c] = buffer[mb_x][i];
                    }
                }
            }
        } else if (s->rct) {
            for (mb_x = 0; mb_x < s->mb_width; mb_x++) {
                ptr[3*mb_x + 1] = buffer[mb_x][0] - ((buffer[mb_x][1] + buffer[mb_x][2] - 0x200) >> 2);
                ptr[3*mb_x + 0] = buffer[mb_x][1] + ptr[3*mb_x + 1];
                ptr[3*mb_x + 2] = buffer[mb_x][2] + ptr[3*mb_x + 1];
            }
        } else if (s->pegasus_rct) {
            for (mb_x = 0; mb_x < s->mb_width; mb_x++) {
                ptr[3*mb_x + 1] = buffer[mb_x][0] - ((buffer[mb_x][1] + buffer[mb_x][2]) >> 2);
                ptr[3*mb_x + 0] = buffer[mb_x][1] + ptr[3*mb_x + 1];
                ptr[3*mb_x + 2] = buffer[mb_x][2] + ptr[3*mb_x + 1];
            }
        } else {
            for(i=0; i<nb_components; i++) {
                int c= s->comp_index[i];
                if (s->bits <= 8) {
                    for(mb_x = 0; mb_x < s->mb_width; mb_x++) {
                        ptr[3*mb_x+2-c] = buffer[mb_x][i];
                    }
                } else if(s->bits == 9) {
                    return AVERROR_PATCHWELCOME;
                } else {
                    for(mb_x = 0; mb_x < s->mb_width; mb_x++) {
                        ((uint16_t*)ptr)[3*mb_x+2-c] = buffer[mb_x][i];
                    }
                }
            }
        }
    }
    return 0;
}

static int ljpeg_decode_yuv_scan(MJpegDecodeContext *s, int predictor,
                                 int point_transform, int nb_components)
{
    int i, mb_x, mb_y, mask;
    int bits= (s->bits+7)&~7;
    int resync_mb_y = 0;
    int resync_mb_x = 0;

    point_transform += bits - s->bits;
    mask = ((1 << s->bits) - 1) << point_transform;

    av_assert0(nb_components>=1 && nb_components<=4);

    for (mb_y = 0; mb_y < s->mb_height; mb_y++) {
        for (mb_x = 0; mb_x < s->mb_width; mb_x++) {
            if (get_bits_left(&s->gb) < 1) {
                av_log(s->avctx, AV_LOG_ERROR, "bitstream end in yuv_scan\n");
                return AVERROR_INVALIDDATA;
            }
            if (s->restart_interval && !s->restart_count){
                s->restart_count = s->restart_interval;
                resync_mb_x = mb_x;
                resync_mb_y = mb_y;
            }

            if(!mb_x || mb_y == resync_mb_y || mb_y == resync_mb_y+1 && mb_x < resync_mb_x || s->interlaced){
                int toprow  = mb_y == resync_mb_y || mb_y == resync_mb_y+1 && mb_x < resync_mb_x;
                int leftcol = !mb_x || mb_y == resync_mb_y && mb_x == resync_mb_x;
                for (i = 0; i < nb_components; i++) {
                    uint8_t *ptr;
                    uint16_t *ptr16;
                    int n, h, v, x, y, c, j, linesize;
                    n = s->nb_blocks[i];
                    c = s->comp_index[i];
                    h = s->h_scount[i];
                    v = s->v_scount[i];
                    x = 0;
                    y = 0;
                    linesize= s->linesize[c];

                    if(bits>8) linesize /= 2;

                    for(j=0; j<n; j++) {
                        int pred, dc;

                        dc = mjpeg_decode_dc(s, s->dc_index[i]);
                        if(dc == 0xFFFFF)
                            return -1;
                        if (   h * mb_x + x >= s->width
                            || v * mb_y + y >= s->height) {
                            // Nothing to do
                        } else if (bits<=8) {
                        ptr = s->picture_ptr->data[c] + (linesize * (v * mb_y + y)) + (h * mb_x + x); //FIXME optimize this crap
                        if(y==0 && toprow){
                            if(x==0 && leftcol){
                                pred= 1 << (bits - 1);
                            }else{
                                pred= ptr[-1];
                            }
                        }else{
                            if(x==0 && leftcol){
                                pred= ptr[-linesize];
                            }else{
                                PREDICT(pred, ptr[-linesize-1], ptr[-linesize], ptr[-1], predictor);
                            }
                        }

                        if (s->interlaced && s->bottom_field)
                            ptr += linesize >> 1;
                        pred &= mask;
                        *ptr= pred + ((unsigned)dc << point_transform);
                        }else{
                            ptr16 = (uint16_t*)(s->picture_ptr->data[c] + 2*(linesize * (v * mb_y + y)) + 2*(h * mb_x + x)); //FIXME optimize this crap
                            if(y==0 && toprow){
                                if(x==0 && leftcol){
                                    pred= 1 << (bits - 1);
                                }else{
                                    pred= ptr16[-1];
                                }
                            }else{
                                if(x==0 && leftcol){
                                    pred= ptr16[-linesize];
                                }else{
                                    PREDICT(pred, ptr16[-linesize-1], ptr16[-linesize], ptr16[-1], predictor);
                                }
                            }

                            if (s->interlaced && s->bottom_field)
                                ptr16 += linesize >> 1;
                            pred &= mask;
                            *ptr16= pred + ((unsigned)dc << point_transform);
                        }
                        if (++x == h) {
                            x = 0;
                            y++;
                        }
                    }
                }
            } else {
                for (i = 0; i < nb_components; i++) {
                    uint8_t *ptr;
                    uint16_t *ptr16;
                    int n, h, v, x, y, c, j, linesize, dc;
                    n        = s->nb_blocks[i];
                    c        = s->comp_index[i];
                    h        = s->h_scount[i];
                    v        = s->v_scount[i];
                    x        = 0;
                    y        = 0;
                    linesize = s->linesize[c];

                    if(bits>8) linesize /= 2;

                    for (j = 0; j < n; j++) {
                        int pred;

                        dc = mjpeg_decode_dc(s, s->dc_index[i]);
                        if(dc == 0xFFFFF)
                            return -1;
                        if (   h * mb_x + x >= s->width
                            || v * mb_y + y >= s->height) {
                            // Nothing to do
                        } else if (bits<=8) {
                            ptr = s->picture_ptr->data[c] +
                              (linesize * (v * mb_y + y)) +
                              (h * mb_x + x); //FIXME optimize this crap
                            PREDICT(pred, ptr[-linesize-1], ptr[-linesize], ptr[-1], predictor);

                            pred &= mask;
                            *ptr = pred + ((unsigned)dc << point_transform);
                        }else{
                            ptr16 = (uint16_t*)(s->picture_ptr->data[c] + 2*(linesize * (v * mb_y + y)) + 2*(h * mb_x + x)); //FIXME optimize this crap
                            PREDICT(pred, ptr16[-linesize-1], ptr16[-linesize], ptr16[-1], predictor);

                            pred &= mask;
                            *ptr16= pred + ((unsigned)dc << point_transform);
                        }

                        if (++x == h) {
                            x = 0;
                            y++;
                        }
                    }
                }
            }
            if (s->restart_interval && !--s->restart_count) {
                align_get_bits(&s->gb);
                skip_bits(&s->gb, 16); /* skip RSTn */
            }
        }
    }
    return 0;
}

static av_always_inline void mjpeg_copy_block(MJpegDecodeContext *s,
                                              uint8_t *dst, const uint8_t *src,
                                              int linesize, int lowres)
{
    switch (lowres) {
    case 0: s->hdsp.put_pixels_tab[1][0](dst, src, linesize, 8);
        break;
    case 1: copy_block4(dst, src, linesize, linesize, 4);
        break;
    case 2: copy_block2(dst, src, linesize, linesize, 2);
        break;
    case 3: *dst = *src;
        break;
    }
}

static void shift_output(MJpegDecodeContext *s, uint8_t *ptr, int linesize)
{
    int block_x, block_y;
    int size = 8 >> s->avctx->lowres;
    if (s->bits > 8) {
        for (block_y=0; block_y<size; block_y++)
            for (block_x=0; block_x<size; block_x++)
                *(uint16_t*)(ptr + 2*block_x + block_y*linesize) <<= 16 - s->bits;
    } else {
        for (block_y=0; block_y<size; block_y++)
            for (block_x=0; block_x<size; block_x++)
                *(ptr + block_x + block_y*linesize) <<= 8 - s->bits;
    }
}

static int mjpeg_decode_scan(MJpegDecodeContext *s, int nb_components, int Ah,
                             int Al, const uint8_t *mb_bitmask,
                             int mb_bitmask_size,
                             const AVFrame *reference)
{
    int i, mb_x, mb_y, chroma_h_shift, chroma_v_shift, chroma_width, chroma_height;
    uint8_t *data[MAX_COMPONENTS];
    const uint8_t *reference_data[MAX_COMPONENTS];
    int linesize[MAX_COMPONENTS];
    GetBitContext mb_bitmask_gb = {0}; // initialize to silence gcc warning
    int bytes_per_pixel = 1 + (s->bits > 8);

    if (mb_bitmask) {
        if (mb_bitmask_size != (s->mb_width * s->mb_height + 7)>>3) {
            av_log(s->avctx, AV_LOG_ERROR, "mb_bitmask_size mismatches\n");
            return AVERROR_INVALIDDATA;
        }
        init_get_bits(&mb_bitmask_gb, mb_bitmask, s->mb_width * s->mb_height);
    }

    s->restart_count = 0;

    av_pix_fmt_get_chroma_sub_sample(s->avctx->pix_fmt, &chroma_h_shift,
                                     &chroma_v_shift);
    chroma_width  = AV_CEIL_RSHIFT(s->width,  chroma_h_shift);
    chroma_height = AV_CEIL_RSHIFT(s->height, chroma_v_shift);

    for (i = 0; i < nb_components; i++) {
        int c   = s->comp_index[i];
        data[c] = s->picture_ptr->data[c];
        reference_data[c] = reference ? reference->data[c] : NULL;
        linesize[c] = s->linesize[c];
        s->coefs_finished[c] |= 1;
    }

    for (mb_y = 0; mb_y < s->mb_height; mb_y++) {
        for (mb_x = 0; mb_x < s->mb_width; mb_x++) {
            const int copy_mb = mb_bitmask && !get_bits1(&mb_bitmask_gb);

            if (s->restart_interval && !s->restart_count)
                s->restart_count = s->restart_interval;

            if (get_bits_left(&s->gb) < 0) {
                av_log(s->avctx, AV_LOG_ERROR, "overread %d\n",
                       -get_bits_left(&s->gb));
                return AVERROR_INVALIDDATA;
            }
            for (i = 0; i < nb_components; i++) {
                uint8_t *ptr;
                int n, h, v, x, y, c, j;
                int block_offset;
                n = s->nb_blocks[i];
                c = s->comp_index[i];
                h = s->h_scount[i];
                v = s->v_scount[i];
                x = 0;
                y = 0;
                for (j = 0; j < n; j++) {
                    block_offset = (((linesize[c] * (v * mb_y + y) * 8) +
                                     (h * mb_x + x) * 8 * bytes_per_pixel) >> s->avctx->lowres);

                    if (s->interlaced && s->bottom_field)
                        block_offset += linesize[c] >> 1;
                    if (   8*(h * mb_x + x) < ((c == 1) || (c == 2) ? chroma_width  : s->width)
                        && 8*(v * mb_y + y) < ((c == 1) || (c == 2) ? chroma_height : s->height)) {
                        ptr = data[c] + block_offset;
                    } else
                        ptr = NULL;
                    if (!s->progressive) {
                        if (copy_mb) {
                            if (ptr)
                                mjpeg_copy_block(s, ptr, reference_data[c] + block_offset,
                                                linesize[c], s->avctx->lowres);

                        } else {
                            s->bdsp.clear_block(s->block);
                            if (decode_block(s, s->block, i,
                                             s->dc_index[i], s->ac_index[i],
                                             s->quant_matrixes[s->quant_sindex[i]]) < 0) {
                                av_log(s->avctx, AV_LOG_ERROR,
                                       "error y=%d x=%d\n", mb_y, mb_x);
                                return AVERROR_INVALIDDATA;
                            }
                            if (ptr) {
                                s->idsp.idct_put(ptr, linesize[c], s->block);
                                if (s->bits & 7)
                                    shift_output(s, ptr, linesize[c]);
                            }
                        }
                    } else {
                        int block_idx  = s->block_stride[c] * (v * mb_y + y) +
                                         (h * mb_x + x);
                        int16_t *block = s->blocks[c][block_idx];
                        if (Ah)
                            block[0] += get_bits1(&s->gb) *
                                        s->quant_matrixes[s->quant_sindex[i]][0] << Al;
                        else if (decode_dc_progressive(s, block, i, s->dc_index[i],
                                                       s->quant_matrixes[s->quant_sindex[i]],
                                                       Al) < 0) {
                            av_log(s->avctx, AV_LOG_ERROR,
                                   "error y=%d x=%d\n", mb_y, mb_x);
                            return AVERROR_INVALIDDATA;
                        }
                    }
                    ff_dlog(s->avctx, "mb: %d %d processed\n", mb_y, mb_x);
                    ff_dlog(s->avctx, "%d %d %d %d %d %d %d %d \n",
                            mb_x, mb_y, x, y, c, s->bottom_field,
                            (v * mb_y + y) * 8, (h * mb_x + x) * 8);
                    if (++x == h) {
                        x = 0;
                        y++;
                    }
                }
            }

            handle_rstn(s, nb_components);
        }
    }
    return 0;
}

static int mjpeg_decode_scan_progressive_ac(MJpegDecodeContext *s, int ss,
                                            int se, int Ah, int Al)
{
    int mb_x, mb_y;
    int EOBRUN = 0;
    int c = s->comp_index[0];
    uint16_t *quant_matrix = s->quant_matrixes[s->quant_sindex[0]];

    av_assert0(ss>=0 && Ah>=0 && Al>=0);
    if (se < ss || se > 63) {
        av_log(s->avctx, AV_LOG_ERROR, "SS/SE %d/%d is invalid\n", ss, se);
        return AVERROR_INVALIDDATA;
    }

    // s->coefs_finished is a bitmask for coefficients coded
    // ss and se are parameters telling start and end coefficients
    s->coefs_finished[c] |= (2ULL << se) - (1ULL << ss);

    s->restart_count = 0;

    for (mb_y = 0; mb_y < s->mb_height; mb_y++) {
        int block_idx    = mb_y * s->block_stride[c];
        int16_t (*block)[64] = &s->blocks[c][block_idx];
        uint8_t *last_nnz    = &s->last_nnz[c][block_idx];
        if (get_bits_left(&s->gb) <= 0) {
            av_log(s->avctx, AV_LOG_ERROR, "bitstream truncated in mjpeg_decode_scan_progressive_ac\n");
            return AVERROR_INVALIDDATA;
        }
        for (mb_x = 0; mb_x < s->mb_width; mb_x++, block++, last_nnz++) {
                int ret;
                if (s->restart_interval && !s->restart_count)
                    s->restart_count = s->restart_interval;

                if (Ah)
                    ret = decode_block_refinement(s, *block, last_nnz, s->ac_index[0],
                                                  quant_matrix, ss, se, Al, &EOBRUN);
                else
                    ret = decode_block_progressive(s, *block, last_nnz, s->ac_index[0],
                                                   quant_matrix, ss, se, Al, &EOBRUN);
                if (ret < 0) {
                    av_log(s->avctx, AV_LOG_ERROR,
                           "error y=%d x=%d\n", mb_y, mb_x);
                    return AVERROR_INVALIDDATA;
                }

            if (handle_rstn(s, 0))
                EOBRUN = 0;
        }
    }
    return 0;
}

static void mjpeg_idct_scan_progressive_ac(MJpegDecodeContext *s)
{
    int mb_x, mb_y;
    int c;
    const int bytes_per_pixel = 1 + (s->bits > 8);
    const int block_size = s->lossless ? 1 : 8;

    for (c = 0; c < s->nb_components; c++) {
        uint8_t *data = s->picture_ptr->data[c];
        int linesize  = s->linesize[c];
        int h = s->h_max / s->h_count[c];
        int v = s->v_max / s->v_count[c];
        int mb_width     = (s->width  + h * block_size - 1) / (h * block_size);
        int mb_height    = (s->height + v * block_size - 1) / (v * block_size);

        if (~s->coefs_finished[c])
            av_log(s->avctx, AV_LOG_WARNING, "component %d is incomplete\n", c);

        if (s->interlaced && s->bottom_field)
            data += linesize >> 1;

        for (mb_y = 0; mb_y < mb_height; mb_y++) {
            uint8_t *ptr     = data + (mb_y * linesize * 8 >> s->avctx->lowres);
            int block_idx    = mb_y * s->block_stride[c];
            int16_t (*block)[64] = &s->blocks[c][block_idx];
            for (mb_x = 0; mb_x < mb_width; mb_x++, block++) {
                s->idsp.idct_put(ptr, linesize, *block);
                if (s->bits & 7)
                    shift_output(s, ptr, linesize);
                ptr += bytes_per_pixel*8 >> s->avctx->lowres;
            }
        }
    }
}

int ff_mjpeg_decode_sos(MJpegDecodeContext *s, const uint8_t *mb_bitmask,
                        int mb_bitmask_size, const AVFrame *reference)
{
    int len, nb_components, i, h, v, predictor, point_transform;
    int index, id, ret;
    const int block_size = s->lossless ? 1 : 8;
    int ilv, prev_shift;

    if (!s->got_picture) {
        av_log(s->avctx, AV_LOG_WARNING,
                "Can not process SOS before SOF, skipping\n");
        return -1;
    }

    av_assert0(s->picture_ptr->data[0]);
    /* XXX: verify len field validity */
    len = get_bits(&s->gb, 16);
    nb_components = get_bits(&s->gb, 8);
    if (nb_components == 0 || nb_components > MAX_COMPONENTS) {
        avpriv_report_missing_feature(s->avctx,
                                      "decode_sos: nb_components (%d)",
                                      nb_components);
        return AVERROR_PATCHWELCOME;
    }
    if (len != 6 + 2 * nb_components) {
        av_log(s->avctx, AV_LOG_ERROR, "decode_sos: invalid len (%d)\n", len);
        return AVERROR_INVALIDDATA;
    }
    for (i = 0; i < nb_components; i++) {
        id = get_bits(&s->gb, 8) - 1;
        av_log(s->avctx, AV_LOG_DEBUG, "component: %d\n", id);
        /* find component index */
        for (index = 0; index < s->nb_components; index++)
            if (id == s->component_id[index])
                break;
        if (index == s->nb_components) {
            av_log(s->avctx, AV_LOG_ERROR,
                   "decode_sos: index(%d) out of components\n", index);
            return AVERROR_INVALIDDATA;
        }
        /* Metasoft MJPEG codec has Cb and Cr swapped */
        if (s->avctx->codec_tag == MKTAG('M', 'T', 'S', 'J')
            && nb_components == 3 && s->nb_components == 3 && i)
            index = 3 - i;

        s->quant_sindex[i] = s->quant_index[index];
        s->nb_blocks[i] = s->h_count[index] * s->v_count[index];
        s->h_scount[i]  = s->h_count[index];
        s->v_scount[i]  = s->v_count[index];

        if(nb_components == 3 && s->nb_components == 3 && s->avctx->pix_fmt == AV_PIX_FMT_GBR24P)
            index = (i+2)%3;
        if(nb_components == 1 && s->nb_components == 3 && s->avctx->pix_fmt == AV_PIX_FMT_GBR24P)
            index = (index+2)%3;

        s->comp_index[i] = index;

        s->dc_index[i] = get_bits(&s->gb, 4);
        s->ac_index[i] = get_bits(&s->gb, 4);

        if (s->dc_index[i] <  0 || s->ac_index[i] < 0 ||
            s->dc_index[i] >= 4 || s->ac_index[i] >= 4)
            goto out_of_range;
        if (!s->vlcs[0][s->dc_index[i]].table || !(s->progressive ? s->vlcs[2][s->ac_index[0]].table : s->vlcs[1][s->ac_index[i]].table))
            goto out_of_range;
    }

    predictor = get_bits(&s->gb, 8);       /* JPEG Ss / lossless JPEG predictor /JPEG-LS NEAR */
    ilv = get_bits(&s->gb, 8);             /* JPEG Se / JPEG-LS ILV */
    if(s->avctx->codec_tag != AV_RL32("CJPG")){
        prev_shift      = get_bits(&s->gb, 4); /* Ah */
        point_transform = get_bits(&s->gb, 4); /* Al */
    }else
        prev_shift = point_transform = 0;

    if (nb_components > 1) {
        /* interleaved stream */
        s->mb_width  = (s->width  + s->h_max * block_size - 1) / (s->h_max * block_size);
        s->mb_height = (s->height + s->v_max * block_size - 1) / (s->v_max * block_size);
    } else if (!s->ls) { /* skip this for JPEG-LS */
        h = s->h_max / s->h_scount[0];
        v = s->v_max / s->v_scount[0];
        s->mb_width     = (s->width  + h * block_size - 1) / (h * block_size);
        s->mb_height    = (s->height + v * block_size - 1) / (v * block_size);
        s->nb_blocks[0] = 1;
        s->h_scount[0]  = 1;
        s->v_scount[0]  = 1;
    }

    if (s->avctx->debug & FF_DEBUG_PICT_INFO)
        av_log(s->avctx, AV_LOG_DEBUG, "%s %s p:%d >>:%d ilv:%d bits:%d skip:%d %s comp:%d\n",
               s->lossless ? "lossless" : "sequential DCT", s->rgb ? "RGB" : "",
               predictor, point_transform, ilv, s->bits, s->mjpb_skiptosod,
               s->pegasus_rct ? "PRCT" : (s->rct ? "RCT" : ""), nb_components);


    /* mjpeg-b can have padding bytes between sos and image data, skip them */
    for (i = s->mjpb_skiptosod; i > 0; i--)
        skip_bits(&s->gb, 8);

next_field:
    for (i = 0; i < nb_components; i++)
        s->last_dc[i] = (4 << s->bits);

    if (s->lossless) {
        av_assert0(s->picture_ptr == s->picture);
        if (CONFIG_JPEGLS_DECODER && s->ls) {
//            for () {
//            reset_ls_coding_parameters(s, 0);

            if ((ret = ff_jpegls_decode_picture(s, predictor,
                                                point_transform, ilv)) < 0)
                return ret;
        } else {
            if (s->rgb) {
                if ((ret = ljpeg_decode_rgb_scan(s, nb_components, predictor, point_transform)) < 0)
                    return ret;
            } else {
                if ((ret = ljpeg_decode_yuv_scan(s, predictor,
                                                 point_transform,
                                                 nb_components)) < 0)
                    return ret;
            }
        }
    } else {
        if (s->progressive && predictor) {
            av_assert0(s->picture_ptr == s->picture);
            if ((ret = mjpeg_decode_scan_progressive_ac(s, predictor,
                                                        ilv, prev_shift,
                                                        point_transform)) < 0)
                return ret;
        } else {
            if ((ret = mjpeg_decode_scan(s, nb_components,
                                         prev_shift, point_transform,
                                         mb_bitmask, mb_bitmask_size, reference)) < 0)
                return ret;
        }
    }

    if (s->interlaced &&
        get_bits_left(&s->gb) > 32 &&
        show_bits(&s->gb, 8) == 0xFF) {
        GetBitContext bak = s->gb;
        align_get_bits(&bak);
        if (show_bits(&bak, 16) == 0xFFD1) {
            av_log(s->avctx, AV_LOG_DEBUG, "AVRn interlaced picture marker found\n");
            s->gb = bak;
            skip_bits(&s->gb, 16);
            s->bottom_field ^= 1;

            goto next_field;
        }
    }

    emms_c();
    return 0;
 out_of_range:
    av_log(s->avctx, AV_LOG_ERROR, "decode_sos: ac/dc index out of range\n");
    return AVERROR_INVALIDDATA;
}

static int mjpeg_decode_dri(MJpegDecodeContext *s)
{
    if (get_bits(&s->gb, 16) != 4)
        return AVERROR_INVALIDDATA;
    s->restart_interval = get_bits(&s->gb, 16);
    s->restart_count    = 0;
    av_log(s->avctx, AV_LOG_DEBUG, "restart interval: %d\n",
           s->restart_interval);

    return 0;
}

static int mjpeg_decode_app(MJpegDecodeContext *s)
{
    int len, id, i;

    len = get_bits(&s->gb, 16);
    if (len < 6)
        return AVERROR_INVALIDDATA;
    if (8 * len > get_bits_left(&s->gb))
        return AVERROR_INVALIDDATA;

    id   = get_bits_long(&s->gb, 32);
    len -= 6;

    if (s->avctx->debug & FF_DEBUG_STARTCODE)
        av_log(s->avctx, AV_LOG_DEBUG, "APPx (%s / %8X) len=%d\n",
               av_fourcc2str(av_bswap32(id)), id, len);

    /* Buggy AVID, it puts EOI only at every 10th frame. */
    /* Also, this fourcc is used by non-avid files too, it holds some
       information, but it's always present in AVID-created files. */
    if (id == AV_RB32("AVI1")) {
        /* structure:
            4bytes      AVI1
            1bytes      polarity
            1bytes      always zero
            4bytes      field_size
            4bytes      field_size_less_padding
        */
            s->buggy_avid = 1;
        i = get_bits(&s->gb, 8); len--;
        av_log(s->avctx, AV_LOG_DEBUG, "polarity %d\n", i);
        goto out;
    }

    if (id == AV_RB32("JFIF")) {
        int t_w, t_h, v1, v2;
        if (len < 8)
            goto out;
        skip_bits(&s->gb, 8); /* the trailing zero-byte */
        v1 = get_bits(&s->gb, 8);
        v2 = get_bits(&s->gb, 8);
        skip_bits(&s->gb, 8);

        s->avctx->sample_aspect_ratio.num = get_bits(&s->gb, 16);
        s->avctx->sample_aspect_ratio.den = get_bits(&s->gb, 16);
        if (   s->avctx->sample_aspect_ratio.num <= 0
            || s->avctx->sample_aspect_ratio.den <= 0) {
            s->avctx->sample_aspect_ratio.num = 0;
            s->avctx->sample_aspect_ratio.den = 1;
        }

        if (s->avctx->debug & FF_DEBUG_PICT_INFO)
            av_log(s->avctx, AV_LOG_INFO,
                   "mjpeg: JFIF header found (version: %x.%x) SAR=%d/%d\n",
                   v1, v2,
                   s->avctx->sample_aspect_ratio.num,
                   s->avctx->sample_aspect_ratio.den);

        len -= 8;
        if (len >= 2) {
            t_w = get_bits(&s->gb, 8);
            t_h = get_bits(&s->gb, 8);
            if (t_w && t_h) {
                /* skip thumbnail */
                if (len -10 - (t_w * t_h * 3) > 0)
                    len -= t_w * t_h * 3;
            }
            len -= 2;
        }
        goto out;
    }

    if (   id == AV_RB32("Adob")
        && len >= 7
        && show_bits(&s->gb, 8) == 'e'
        && show_bits_long(&s->gb, 32) != AV_RB32("e_CM")) {
        skip_bits(&s->gb,  8); /* 'e' */
        skip_bits(&s->gb, 16); /* version */
        skip_bits(&s->gb, 16); /* flags0 */
        skip_bits(&s->gb, 16); /* flags1 */
        s->adobe_transform = get_bits(&s->gb,  8);
        if (s->avctx->debug & FF_DEBUG_PICT_INFO)
            av_log(s->avctx, AV_LOG_INFO, "mjpeg: Adobe header found, transform=%d\n", s->adobe_transform);
        len -= 7;
        goto out;
    }

    if (id == AV_RB32("LJIF")) {
        int rgb = s->rgb;
        int pegasus_rct = s->pegasus_rct;
        if (s->avctx->debug & FF_DEBUG_PICT_INFO)
            av_log(s->avctx, AV_LOG_INFO,
                   "Pegasus lossless jpeg header found\n");
        skip_bits(&s->gb, 16); /* version ? */
        skip_bits(&s->gb, 16); /* unknown always 0? */
        skip_bits(&s->gb, 16); /* unknown always 0? */
        skip_bits(&s->gb, 16); /* unknown always 0? */
        switch (i=get_bits(&s->gb, 8)) {
        case 1:
            rgb         = 1;
            pegasus_rct = 0;
            break;
        case 2:
            rgb         = 1;
            pegasus_rct = 1;
            break;
        default:
            av_log(s->avctx, AV_LOG_ERROR, "unknown colorspace %d\n", i);
        }

        len -= 9;
        if (s->got_picture)
            if (rgb != s->rgb || pegasus_rct != s->pegasus_rct) {
                av_log(s->avctx, AV_LOG_WARNING, "Mismatching LJIF tag\n");
                goto out;
            }

        s->rgb = rgb;
        s->pegasus_rct = pegasus_rct;

        goto out;
    }
    if (id == AV_RL32("colr") && len > 0) {
        s->colr = get_bits(&s->gb, 8);
        if (s->avctx->debug & FF_DEBUG_PICT_INFO)
            av_log(s->avctx, AV_LOG_INFO, "COLR %d\n", s->colr);
        len --;
        goto out;
    }
    if (id == AV_RL32("xfrm") && len > 0) {
        s->xfrm = get_bits(&s->gb, 8);
        if (s->avctx->debug & FF_DEBUG_PICT_INFO)
            av_log(s->avctx, AV_LOG_INFO, "XFRM %d\n", s->xfrm);
        len --;
        goto out;
    }

    /* JPS extension by VRex */
    if (s->start_code == APP3 && id == AV_RB32("_JPS") && len >= 10) {
        int flags, layout, type;
        if (s->avctx->debug & FF_DEBUG_PICT_INFO)
            av_log(s->avctx, AV_LOG_INFO, "_JPSJPS_\n");

        skip_bits(&s->gb, 32); len -= 4;  /* JPS_ */
        skip_bits(&s->gb, 16); len -= 2;  /* block length */
        skip_bits(&s->gb, 8);             /* reserved */
        flags  = get_bits(&s->gb, 8);
        layout = get_bits(&s->gb, 8);
        type   = get_bits(&s->gb, 8);
        len -= 4;

        s->stereo3d = av_stereo3d_alloc();
        if (!s->stereo3d) {
            goto out;
        }
        if (type == 0) {
            s->stereo3d->type = AV_STEREO3D_2D;
        } else if (type == 1) {
            switch (layout) {
            case 0x01:
                s->stereo3d->type = AV_STEREO3D_LINES;
                break;
            case 0x02:
                s->stereo3d->type = AV_STEREO3D_SIDEBYSIDE;
                break;
            case 0x03:
                s->stereo3d->type = AV_STEREO3D_TOPBOTTOM;
                break;
            }
            if (!(flags & 0x04)) {
                s->stereo3d->flags = AV_STEREO3D_FLAG_INVERT;
            }
        }
        goto out;
    }

    /* EXIF metadata */
    if (s->start_code == APP1 && id == AV_RB32("Exif") && len >= 2) {
        GetByteContext gbytes;
        int ret, le, ifd_offset, bytes_read;
        const uint8_t *aligned;

        skip_bits(&s->gb, 16); // skip padding
        len -= 2;

        // init byte wise reading
        aligned = align_get_bits(&s->gb);
        bytestream2_init(&gbytes, aligned, len);

        // read TIFF header
        ret = ff_tdecode_header(&gbytes, &le, &ifd_offset);
        if (ret) {
            av_log(s->avctx, AV_LOG_ERROR, "mjpeg: invalid TIFF header in EXIF data\n");
        } else {
            bytestream2_seek(&gbytes, ifd_offset, SEEK_SET);

            // read 0th IFD and store the metadata
            // (return values > 0 indicate the presence of subimage metadata)
            ret = avpriv_exif_decode_ifd(s->avctx, &gbytes, le, 0, &s->exif_metadata);
            if (ret < 0) {
                av_log(s->avctx, AV_LOG_ERROR, "mjpeg: error decoding EXIF data\n");
            }
        }

        bytes_read = bytestream2_tell(&gbytes);
        skip_bits(&s->gb, bytes_read << 3);
        len -= bytes_read;

        goto out;
    }

    /* Apple MJPEG-A */
    if ((s->start_code == APP1) && (len > (0x28 - 8))) {
        id   = get_bits_long(&s->gb, 32);
        len -= 4;
        /* Apple MJPEG-A */
        if (id == AV_RB32("mjpg")) {
            /* structure:
                4bytes      field size
                4bytes      pad field size
                4bytes      next off
                4bytes      quant off
                4bytes      huff off
                4bytes      image off
                4bytes      scan off
                4bytes      data off
            */
            if (s->avctx->debug & FF_DEBUG_PICT_INFO)
                av_log(s->avctx, AV_LOG_INFO, "mjpeg: Apple MJPEG-A header found\n");
        }
    }

out:
    /* slow but needed for extreme adobe jpegs */
    if (len < 0)
        av_log(s->avctx, AV_LOG_ERROR,
               "mjpeg: error, decode_app parser read over the end\n");
    while (--len > 0)
        skip_bits(&s->gb, 8);

    return 0;
}

static int mjpeg_decode_com(MJpegDecodeContext *s)
{
    int len = get_bits(&s->gb, 16);
    if (len >= 2 && 8 * len - 16 <= get_bits_left(&s->gb)) {
        int i;
        char *cbuf = av_malloc(len - 1);
        if (!cbuf)
            return AVERROR(ENOMEM);

        for (i = 0; i < len - 2; i++)
            cbuf[i] = get_bits(&s->gb, 8);
        if (i > 0 && cbuf[i - 1] == '\n')
            cbuf[i - 1] = 0;
        else
            cbuf[i] = 0;

        if (s->avctx->debug & FF_DEBUG_PICT_INFO)
            av_log(s->avctx, AV_LOG_INFO, "comment: '%s'\n", cbuf);

        /* buggy avid, it puts EOI only at every 10th frame */
        if (!strncmp(cbuf, "AVID", 4)) {
            parse_avid(s, cbuf, len);
        } else if (!strcmp(cbuf, "CS=ITU601"))
            s->cs_itu601 = 1;
        else if ((!strncmp(cbuf, "Intel(R) JPEG Library, version 1", 32) && s->avctx->codec_tag) ||
                 (!strncmp(cbuf, "Metasoft MJPEG Codec", 20)))
            s->flipped = 1;
        else if (!strcmp(cbuf, "MULTISCOPE II")) {
            s->avctx->sample_aspect_ratio = (AVRational) { 1, 2 };
            s->multiscope = 2;
        }

        av_free(cbuf);
    }

    return 0;
}

/* return the 8 bit start code value and update the search
   state. Return -1 if no start code found */
static int find_marker(const uint8_t **pbuf_ptr, const uint8_t *buf_end)
{
    const uint8_t *buf_ptr;
    unsigned int v, v2;
    int val;
    int skipped = 0;

    buf_ptr = *pbuf_ptr;
    while (buf_end - buf_ptr > 1) {
        v  = *buf_ptr++;
        v2 = *buf_ptr;
        if ((v == 0xff) && (v2 >= 0xc0) && (v2 <= 0xfe) && buf_ptr < buf_end) {
            val = *buf_ptr++;
            goto found;
        }
        skipped++;
    }
    buf_ptr = buf_end;
    val = -1;
found:
    ff_dlog(NULL, "find_marker skipped %d bytes\n", skipped);
    *pbuf_ptr = buf_ptr;
    return val;
}

int ff_mjpeg_find_marker(MJpegDecodeContext *s,
                         const uint8_t **buf_ptr, const uint8_t *buf_end,
                         const uint8_t **unescaped_buf_ptr,
                         int *unescaped_buf_size)
{
    int start_code;
    start_code = find_marker(buf_ptr, buf_end);

    av_fast_padded_malloc(&s->buffer, &s->buffer_size, buf_end - *buf_ptr);
    if (!s->buffer)
        return AVERROR(ENOMEM);

    /* unescape buffer of SOS, use special treatment for JPEG-LS */
    if (start_code == SOS && !s->ls) {
        const uint8_t *src = *buf_ptr;
        const uint8_t *ptr = src;
        uint8_t *dst = s->buffer;

        #define copy_data_segment(skip) do {       \
            ptrdiff_t length = (ptr - src) - (skip);  \
            if (length > 0) {                         \
                memcpy(dst, src, length);             \
                dst += length;                        \
                src = ptr;                            \
            }                                         \
        } while (0)

        if (s->avctx->codec_id == AV_CODEC_ID_THP) {
            ptr = buf_end;
            copy_data_segment(0);
        } else {
            while (ptr < buf_end) {
                uint8_t x = *(ptr++);

                if (x == 0xff) {
                    ptrdiff_t skip = 0;
                    while (ptr < buf_end && x == 0xff) {
                        x = *(ptr++);
                        skip++;
                    }

                    /* 0xFF, 0xFF, ... */
                    if (skip > 1) {
                        copy_data_segment(skip);

                        /* decrement src as it is equal to ptr after the
                         * copy_data_segment macro and we might want to
                         * copy the current value of x later on */
                        src--;
                    }

                    if (x < 0xd0 || x > 0xd7) {
                        copy_data_segment(1);
                        if (x)
                            break;
                    }
                }
            }
            if (src < ptr)
                copy_data_segment(0);
        }
        #undef copy_data_segment

        *unescaped_buf_ptr  = s->buffer;
        *unescaped_buf_size = dst - s->buffer;
        memset(s->buffer + *unescaped_buf_size, 0,
               AV_INPUT_BUFFER_PADDING_SIZE);

        av_log(s->avctx, AV_LOG_DEBUG, "escaping removed %"PTRDIFF_SPECIFIER" bytes\n",
               (buf_end - *buf_ptr) - (dst - s->buffer));
    } else if (start_code == SOS && s->ls) {
        const uint8_t *src = *buf_ptr;
        uint8_t *dst  = s->buffer;
        int bit_count = 0;
        int t = 0, b = 0;
        PutBitContext pb;

        /* find marker */
        while (src + t < buf_end) {
            uint8_t x = src[t++];
            if (x == 0xff) {
                while ((src + t < buf_end) && x == 0xff)
                    x = src[t++];
                if (x & 0x80) {
                    t -= FFMIN(2, t);
                    break;
                }
            }
        }
        bit_count = t * 8;
        init_put_bits(&pb, dst, t);

        /* unescape bitstream */
        while (b < t) {
            uint8_t x = src[b++];
            put_bits(&pb, 8, x);
            if (x == 0xFF && b < t) {
                x = src[b++];
                if (x & 0x80) {
                    av_log(s->avctx, AV_LOG_WARNING, "Invalid escape sequence\n");
                    x &= 0x7f;
                }
                put_bits(&pb, 7, x);
                bit_count--;
            }
        }
        flush_put_bits(&pb);

        *unescaped_buf_ptr  = dst;
        *unescaped_buf_size = (bit_count + 7) >> 3;
        memset(s->buffer + *unescaped_buf_size, 0,
               AV_INPUT_BUFFER_PADDING_SIZE);
    } else {
        *unescaped_buf_ptr  = *buf_ptr;
        *unescaped_buf_size = buf_end - *buf_ptr;
    }

    return start_code;
}

int ff_mjpeg_decode_frame(AVCodecContext *avctx, void *data, int *got_frame,
                          AVPacket *avpkt)
{
    AVFrame     *frame = data;
    const uint8_t *buf = avpkt->data;
    int buf_size       = avpkt->size;
    MJpegDecodeContext *s = avctx->priv_data;
    const uint8_t *buf_end, *buf_ptr;
    const uint8_t *unescaped_buf_ptr;
    int hshift, vshift;
    int unescaped_buf_size;
    int start_code;
    int i, index;
    int ret = 0;
    int is16bit;

    av_dict_free(&s->exif_metadata);
    av_freep(&s->stereo3d);
    s->adobe_transform = -1;

    buf_ptr = buf;
    buf_end = buf + buf_size;
    while (buf_ptr < buf_end) {
        /* find start next marker */
        start_code = ff_mjpeg_find_marker(s, &buf_ptr, buf_end,
                                          &unescaped_buf_ptr,
                                          &unescaped_buf_size);
        /* EOF */
        if (start_code < 0) {
            break;
        } else if (unescaped_buf_size > INT_MAX / 8) {
            av_log(avctx, AV_LOG_ERROR,
                   "MJPEG packet 0x%x too big (%d/%d), corrupt data?\n",
                   start_code, unescaped_buf_size, buf_size);
            return AVERROR_INVALIDDATA;
        }
        av_log(avctx, AV_LOG_DEBUG, "marker=%x avail_size_in_buf=%"PTRDIFF_SPECIFIER"\n",
               start_code, buf_end - buf_ptr);

        ret = init_get_bits8(&s->gb, unescaped_buf_ptr, unescaped_buf_size);

        if (ret < 0) {
            av_log(avctx, AV_LOG_ERROR, "invalid buffer\n");
            goto fail;
        }

        s->start_code = start_code;
        if (s->avctx->debug & FF_DEBUG_STARTCODE)
            av_log(avctx, AV_LOG_DEBUG, "startcode: %X\n", start_code);

        /* process markers */
        if (start_code >= 0xd0 && start_code <= 0xd7) {
            av_log(avctx, AV_LOG_DEBUG,
                   "restart marker: %d\n", start_code & 0x0f);
            /* APP fields */
        } else if (start_code >= APP0 && start_code <= APP15) {
            if ((ret = mjpeg_decode_app(s)) < 0)
                return ret;
            /* Comment */
        } else if (start_code == COM) {
            ret = mjpeg_decode_com(s);
            if (ret < 0)
                return ret;
        } else if (start_code == DQT) {
            ff_mjpeg_decode_dqt(s);
        }

        ret = -1;

        if (!CONFIG_JPEGLS_DECODER &&
            (start_code == SOF48 || start_code == LSE)) {
            av_log(avctx, AV_LOG_ERROR, "JPEG-LS support not enabled.\n");
            return AVERROR(ENOSYS);
        }

        if (avctx->skip_frame == AVDISCARD_ALL) {
            switch(start_code) {
            case SOF0:
            case SOF1:
            case SOF2:
            case SOF3:
            case SOF48:
            case SOI:
            case SOS:
            case EOI:
                break;
            default:
                goto skip;
            }
        }

        switch (start_code) {
        case SOI:
            s->restart_interval = 0;
            s->restart_count    = 0;
            /* nothing to do on SOI */
            break;
<<<<<<< HEAD
=======
        case DQT:
            if ((ret = ff_mjpeg_decode_dqt(s)) < 0)
                return ret;
            break;
>>>>>>> 212c6a1d
        case DHT:
            if ((ret = ff_mjpeg_decode_dht(s)) < 0) {
                av_log(avctx, AV_LOG_ERROR, "huffman table decode error\n");
                goto fail;
            }
            break;
        case SOF0:
        case SOF1:
            s->lossless    = 0;
            s->ls          = 0;
            s->progressive = 0;
            if ((ret = ff_mjpeg_decode_sof(s)) < 0)
                goto fail;
            break;
        case SOF2:
            s->lossless    = 0;
            s->ls          = 0;
            s->progressive = 1;
            if ((ret = ff_mjpeg_decode_sof(s)) < 0)
                goto fail;
            break;
        case SOF3:
            s->avctx->properties |= FF_CODEC_PROPERTY_LOSSLESS;
            s->lossless    = 1;
            s->ls          = 0;
            s->progressive = 0;
            if ((ret = ff_mjpeg_decode_sof(s)) < 0)
                goto fail;
            break;
        case SOF48:
            s->avctx->properties |= FF_CODEC_PROPERTY_LOSSLESS;
            s->lossless    = 1;
            s->ls          = 1;
            s->progressive = 0;
            if ((ret = ff_mjpeg_decode_sof(s)) < 0)
                goto fail;
            break;
        case LSE:
            if (!CONFIG_JPEGLS_DECODER ||
                (ret = ff_jpegls_decode_lse(s)) < 0)
                goto fail;
            break;
        case EOI:
eoi_parser:
            if (avctx->skip_frame != AVDISCARD_ALL && s->progressive && s->cur_scan && s->got_picture)
                mjpeg_idct_scan_progressive_ac(s);
            s->cur_scan = 0;
            if (!s->got_picture) {
                av_log(avctx, AV_LOG_WARNING,
                       "Found EOI before any SOF, ignoring\n");
                break;
            }
            if (s->interlaced) {
                s->bottom_field ^= 1;
                /* if not bottom field, do not output image yet */
                if (s->bottom_field == !s->interlace_polarity)
                    break;
            }
            if (avctx->skip_frame == AVDISCARD_ALL) {
                s->got_picture = 0;
                goto the_end_no_picture;
            }
            if ((ret = av_frame_ref(frame, s->picture_ptr)) < 0)
                return ret;
            *got_frame = 1;
            s->got_picture = 0;

            if (!s->lossless) {
                int qp = FFMAX3(s->qscale[0],
                                s->qscale[1],
                                s->qscale[2]);
                int qpw = (s->width + 15) / 16;
                AVBufferRef *qp_table_buf = av_buffer_alloc(qpw);
                if (qp_table_buf) {
                    memset(qp_table_buf->data, qp, qpw);
                    av_frame_set_qp_table(data, qp_table_buf, 0, FF_QSCALE_TYPE_MPEG1);
                }

                if(avctx->debug & FF_DEBUG_QP)
                    av_log(avctx, AV_LOG_DEBUG, "QP: %d\n", qp);
            }

            goto the_end;
        case SOS:
            s->cur_scan++;
            if (avctx->skip_frame == AVDISCARD_ALL) {
                skip_bits(&s->gb, get_bits_left(&s->gb));
                break;
            }

            if ((ret = ff_mjpeg_decode_sos(s, NULL, 0, NULL)) < 0 &&
                (avctx->err_recognition & AV_EF_EXPLODE))
                goto fail;
            break;
        case DRI:
            if ((ret = mjpeg_decode_dri(s)) < 0)
                return ret;
            break;
        case SOF5:
        case SOF6:
        case SOF7:
        case SOF9:
        case SOF10:
        case SOF11:
        case SOF13:
        case SOF14:
        case SOF15:
        case JPG:
            av_log(avctx, AV_LOG_ERROR,
                   "mjpeg: unsupported coding type (%x)\n", start_code);
            break;
        }

skip:
        /* eof process start code */
        buf_ptr += (get_bits_count(&s->gb) + 7) / 8;
        av_log(avctx, AV_LOG_DEBUG,
               "marker parser used %d bytes (%d bits)\n",
               (get_bits_count(&s->gb) + 7) / 8, get_bits_count(&s->gb));
    }
    if (s->got_picture && s->cur_scan) {
        av_log(avctx, AV_LOG_WARNING, "EOI missing, emulating\n");
        goto eoi_parser;
    }
    av_log(avctx, AV_LOG_FATAL, "No JPEG data found in image\n");
    return AVERROR_INVALIDDATA;
fail:
    s->got_picture = 0;
    return ret;
the_end:

    is16bit = av_pix_fmt_desc_get(s->avctx->pix_fmt)->comp[0].step > 1;

    if (AV_RB32(s->upscale_h)) {
        int p;
        av_assert0(avctx->pix_fmt == AV_PIX_FMT_YUVJ444P ||
                   avctx->pix_fmt == AV_PIX_FMT_YUV444P  ||
                   avctx->pix_fmt == AV_PIX_FMT_YUVJ440P ||
                   avctx->pix_fmt == AV_PIX_FMT_YUV440P  ||
                   avctx->pix_fmt == AV_PIX_FMT_YUVA444P ||
                   avctx->pix_fmt == AV_PIX_FMT_YUVJ420P ||
                   avctx->pix_fmt == AV_PIX_FMT_YUV420P  ||
                   avctx->pix_fmt == AV_PIX_FMT_YUV420P16||
                   avctx->pix_fmt == AV_PIX_FMT_YUVA420P  ||
                   avctx->pix_fmt == AV_PIX_FMT_YUVA420P16||
                   avctx->pix_fmt == AV_PIX_FMT_GBRP     ||
                   avctx->pix_fmt == AV_PIX_FMT_GBRAP
                  );
        avcodec_get_chroma_sub_sample(s->avctx->pix_fmt, &hshift, &vshift);
        av_assert0(s->nb_components == av_pix_fmt_count_planes(s->picture_ptr->format));
        for (p = 0; p<s->nb_components; p++) {
            uint8_t *line = s->picture_ptr->data[p];
            int w = s->width;
            int h = s->height;
            if (!s->upscale_h[p])
                continue;
            if (p==1 || p==2) {
                w = AV_CEIL_RSHIFT(w, hshift);
                h = AV_CEIL_RSHIFT(h, vshift);
            }
            if (s->upscale_v[p])
                h = (h+1)>>1;
            av_assert0(w > 0);
            for (i = 0; i < h; i++) {
                if (s->upscale_h[p] == 1) {
                    if (is16bit) ((uint16_t*)line)[w - 1] = ((uint16_t*)line)[(w - 1) / 2];
                    else                      line[w - 1] = line[(w - 1) / 2];
                    for (index = w - 2; index > 0; index--) {
                        if (is16bit)
                            ((uint16_t*)line)[index] = (((uint16_t*)line)[index / 2] + ((uint16_t*)line)[(index + 1) / 2]) >> 1;
                        else
                            line[index] = (line[index / 2] + line[(index + 1) / 2]) >> 1;
                    }
                } else if (s->upscale_h[p] == 2) {
                    if (is16bit) {
                        ((uint16_t*)line)[w - 1] = ((uint16_t*)line)[(w - 1) / 3];
                        if (w > 1)
                            ((uint16_t*)line)[w - 2] = ((uint16_t*)line)[w - 1];
                    } else {
                        line[w - 1] = line[(w - 1) / 3];
                        if (w > 1)
                            line[w - 2] = line[w - 1];
                    }
                    for (index = w - 3; index > 0; index--) {
                        line[index] = (line[index / 3] + line[(index + 1) / 3] + line[(index + 2) / 3] + 1) / 3;
                    }
                }
                line += s->linesize[p];
            }
        }
    }
    if (AV_RB32(s->upscale_v)) {
        int p;
        av_assert0(avctx->pix_fmt == AV_PIX_FMT_YUVJ444P ||
                   avctx->pix_fmt == AV_PIX_FMT_YUV444P  ||
                   avctx->pix_fmt == AV_PIX_FMT_YUVJ422P ||
                   avctx->pix_fmt == AV_PIX_FMT_YUV422P  ||
                   avctx->pix_fmt == AV_PIX_FMT_YUVJ420P ||
                   avctx->pix_fmt == AV_PIX_FMT_YUV420P  ||
                   avctx->pix_fmt == AV_PIX_FMT_YUV440P  ||
                   avctx->pix_fmt == AV_PIX_FMT_YUVJ440P ||
                   avctx->pix_fmt == AV_PIX_FMT_YUVA444P ||
                   avctx->pix_fmt == AV_PIX_FMT_YUVA420P  ||
                   avctx->pix_fmt == AV_PIX_FMT_YUVA420P16||
                   avctx->pix_fmt == AV_PIX_FMT_GBRP     ||
                   avctx->pix_fmt == AV_PIX_FMT_GBRAP
                   );
        avcodec_get_chroma_sub_sample(s->avctx->pix_fmt, &hshift, &vshift);
        av_assert0(s->nb_components == av_pix_fmt_count_planes(s->picture_ptr->format));
        for (p = 0; p < s->nb_components; p++) {
            uint8_t *dst;
            int w = s->width;
            int h = s->height;
            if (!s->upscale_v[p])
                continue;
            if (p==1 || p==2) {
                w = AV_CEIL_RSHIFT(w, hshift);
                h = AV_CEIL_RSHIFT(h, vshift);
            }
            dst = &((uint8_t *)s->picture_ptr->data[p])[(h - 1) * s->linesize[p]];
            for (i = h - 1; i; i--) {
                uint8_t *src1 = &((uint8_t *)s->picture_ptr->data[p])[i / 2 * s->linesize[p]];
                uint8_t *src2 = &((uint8_t *)s->picture_ptr->data[p])[(i + 1) / 2 * s->linesize[p]];
                if (src1 == src2 || i == h - 1) {
                    memcpy(dst, src1, w);
                } else {
                    for (index = 0; index < w; index++)
                        dst[index] = (src1[index] + src2[index]) >> 1;
                }
                dst -= s->linesize[p];
            }
        }
    }
    if (s->flipped && !s->rgb) {
        int j;
        avcodec_get_chroma_sub_sample(s->avctx->pix_fmt, &hshift, &vshift);
        av_assert0(s->nb_components == av_pix_fmt_count_planes(s->picture_ptr->format));
        for (index=0; index<s->nb_components; index++) {
            uint8_t *dst = s->picture_ptr->data[index];
            int w = s->picture_ptr->width;
            int h = s->picture_ptr->height;
            if(index && index<3){
                w = AV_CEIL_RSHIFT(w, hshift);
                h = AV_CEIL_RSHIFT(h, vshift);
            }
            if(dst){
                uint8_t *dst2 = dst + s->picture_ptr->linesize[index]*(h-1);
                for (i=0; i<h/2; i++) {
                    for (j=0; j<w; j++)
                        FFSWAP(int, dst[j], dst2[j]);
                    dst  += s->picture_ptr->linesize[index];
                    dst2 -= s->picture_ptr->linesize[index];
                }
            }
        }
    }
    if (s->adobe_transform == 0 && s->avctx->pix_fmt == AV_PIX_FMT_GBRAP) {
        int w = s->picture_ptr->width;
        int h = s->picture_ptr->height;
        av_assert0(s->nb_components == 4);
        for (i=0; i<h; i++) {
            int j;
            uint8_t *dst[4];
            for (index=0; index<4; index++) {
                dst[index] =   s->picture_ptr->data[index]
                             + s->picture_ptr->linesize[index]*i;
            }
            for (j=0; j<w; j++) {
                int k = dst[3][j];
                int r = dst[0][j] * k;
                int g = dst[1][j] * k;
                int b = dst[2][j] * k;
                dst[0][j] = g*257 >> 16;
                dst[1][j] = b*257 >> 16;
                dst[2][j] = r*257 >> 16;
                dst[3][j] = 255;
            }
        }
    }
    if (s->adobe_transform == 2 && s->avctx->pix_fmt == AV_PIX_FMT_YUVA444P) {
        int w = s->picture_ptr->width;
        int h = s->picture_ptr->height;
        av_assert0(s->nb_components == 4);
        for (i=0; i<h; i++) {
            int j;
            uint8_t *dst[4];
            for (index=0; index<4; index++) {
                dst[index] =   s->picture_ptr->data[index]
                             + s->picture_ptr->linesize[index]*i;
            }
            for (j=0; j<w; j++) {
                int k = dst[3][j];
                int r = (255 - dst[0][j]) * k;
                int g = (128 - dst[1][j]) * k;
                int b = (128 - dst[2][j]) * k;
                dst[0][j] = r*257 >> 16;
                dst[1][j] = (g*257 >> 16) + 128;
                dst[2][j] = (b*257 >> 16) + 128;
                dst[3][j] = 255;
            }
        }
    }

    if (s->stereo3d) {
        AVStereo3D *stereo = av_stereo3d_create_side_data(data);
        if (stereo) {
            stereo->type  = s->stereo3d->type;
            stereo->flags = s->stereo3d->flags;
        }
        av_freep(&s->stereo3d);
    }

    av_dict_copy(avpriv_frame_get_metadatap(data), s->exif_metadata, 0);
    av_dict_free(&s->exif_metadata);

the_end_no_picture:
    av_log(avctx, AV_LOG_DEBUG, "decode frame unused %"PTRDIFF_SPECIFIER" bytes\n",
           buf_end - buf_ptr);
//  return buf_end - buf_ptr;
    return buf_ptr - buf;
}

av_cold int ff_mjpeg_decode_end(AVCodecContext *avctx)
{
    MJpegDecodeContext *s = avctx->priv_data;
    int i, j;

    if (s->interlaced && s->bottom_field == !s->interlace_polarity && s->got_picture && !avctx->frame_number) {
        av_log(avctx, AV_LOG_INFO, "Single field\n");
    }

    if (s->picture) {
        av_frame_free(&s->picture);
        s->picture_ptr = NULL;
    } else if (s->picture_ptr)
        av_frame_unref(s->picture_ptr);

    av_freep(&s->buffer);
    av_freep(&s->stereo3d);
    av_freep(&s->ljpeg_buffer);
    s->ljpeg_buffer_size = 0;

    for (i = 0; i < 3; i++) {
        for (j = 0; j < 4; j++)
            ff_free_vlc(&s->vlcs[i][j]);
    }
    for (i = 0; i < MAX_COMPONENTS; i++) {
        av_freep(&s->blocks[i]);
        av_freep(&s->last_nnz[i]);
    }
    av_dict_free(&s->exif_metadata);
    return 0;
}

static void decode_flush(AVCodecContext *avctx)
{
    MJpegDecodeContext *s = avctx->priv_data;
    s->got_picture = 0;
}

#if CONFIG_MJPEG_DECODER
#define OFFSET(x) offsetof(MJpegDecodeContext, x)
#define VD AV_OPT_FLAG_VIDEO_PARAM | AV_OPT_FLAG_DECODING_PARAM
static const AVOption options[] = {
    { "extern_huff", "Use external huffman table.",
      OFFSET(extern_huff), AV_OPT_TYPE_BOOL, { .i64 = 0 }, 0, 1, VD },
    { NULL },
};

static const AVClass mjpegdec_class = {
    .class_name = "MJPEG decoder",
    .item_name  = av_default_item_name,
    .option     = options,
    .version    = LIBAVUTIL_VERSION_INT,
};

AVCodec ff_mjpeg_decoder = {
    .name           = "mjpeg",
    .long_name      = NULL_IF_CONFIG_SMALL("MJPEG (Motion JPEG)"),
    .type           = AVMEDIA_TYPE_VIDEO,
    .id             = AV_CODEC_ID_MJPEG,
    .priv_data_size = sizeof(MJpegDecodeContext),
    .init           = ff_mjpeg_decode_init,
    .close          = ff_mjpeg_decode_end,
    .decode         = ff_mjpeg_decode_frame,
    .flush          = decode_flush,
    .capabilities   = AV_CODEC_CAP_DR1,
    .max_lowres     = 3,
    .priv_class     = &mjpegdec_class,
    .caps_internal  = FF_CODEC_CAP_INIT_THREADSAFE |
                      FF_CODEC_CAP_SKIP_FRAME_FILL_PARAM,
};
#endif
#if CONFIG_THP_DECODER
AVCodec ff_thp_decoder = {
    .name           = "thp",
    .long_name      = NULL_IF_CONFIG_SMALL("Nintendo Gamecube THP video"),
    .type           = AVMEDIA_TYPE_VIDEO,
    .id             = AV_CODEC_ID_THP,
    .priv_data_size = sizeof(MJpegDecodeContext),
    .init           = ff_mjpeg_decode_init,
    .close          = ff_mjpeg_decode_end,
    .decode         = ff_mjpeg_decode_frame,
    .flush          = decode_flush,
    .capabilities   = AV_CODEC_CAP_DR1,
    .max_lowres     = 3,
    .caps_internal  = FF_CODEC_CAP_INIT_THREADSAFE,
};
#endif<|MERGE_RESOLUTION|>--- conflicted
+++ resolved
@@ -152,16 +152,10 @@
         return ret;
 
     if (s->extern_huff) {
-<<<<<<< HEAD
         av_log(avctx, AV_LOG_INFO, "using external huffman table\n");
-        init_get_bits(&s->gb, avctx->extradata, avctx->extradata_size * 8);
-        if (ff_mjpeg_decode_dht(s)) {
-=======
-        av_log(avctx, AV_LOG_INFO, "mjpeg: using external huffman table\n");
         if ((ret = init_get_bits(&s->gb, avctx->extradata, avctx->extradata_size * 8)) < 0)
             return ret;
-        if ((ret = ff_mjpeg_decode_dht(s))) {
->>>>>>> 212c6a1d
+        if (ff_mjpeg_decode_dht(s)) {
             av_log(avctx, AV_LOG_ERROR,
                    "error using external huffman table, switching back to internal\n");
             build_basic_mjpeg_vlc(s);
@@ -2157,7 +2151,9 @@
             if (ret < 0)
                 return ret;
         } else if (start_code == DQT) {
-            ff_mjpeg_decode_dqt(s);
+            ret = ff_mjpeg_decode_dqt(s);
+            if (ret < 0)
+                return ret;
         }
 
         ret = -1;
@@ -2190,13 +2186,6 @@
             s->restart_count    = 0;
             /* nothing to do on SOI */
             break;
-<<<<<<< HEAD
-=======
-        case DQT:
-            if ((ret = ff_mjpeg_decode_dqt(s)) < 0)
-                return ret;
-            break;
->>>>>>> 212c6a1d
         case DHT:
             if ((ret = ff_mjpeg_decode_dht(s)) < 0) {
                 av_log(avctx, AV_LOG_ERROR, "huffman table decode error\n");
