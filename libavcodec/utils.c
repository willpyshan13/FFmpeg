--- conflicted
+++ resolved
@@ -996,11 +996,11 @@
     }
 }
 
-<<<<<<< HEAD
 int ff_alloc_packet(AVPacket *avpkt, int size)
 {
     return ff_alloc_packet2(NULL, avpkt, size);
-=======
+}
+
 /**
  * Pad last frame with silence.
  */
@@ -1045,7 +1045,6 @@
     av_freep(&buf);
     av_freep(&frame);
     return ret;
->>>>>>> c8b4a399
 }
 
 int attribute_align_arg avcodec_encode_audio2(AVCodecContext *avctx,
