--- conflicted
+++ resolved
@@ -886,15 +886,6 @@
     if ((ret = av_opt_set_dict(avctx, &tmp)) < 0)
         goto free_and_end;
 
-    if (codec->capabilities & CODEC_CAP_EXPERIMENTAL)
-        if (avctx->strict_std_compliance > FF_COMPLIANCE_EXPERIMENTAL) {
-            av_log(avctx, AV_LOG_ERROR,
-                   "Codec %s is experimental but experimental codecs are not enabled, try -strict %d\n",
-                   codec->name, FF_COMPLIANCE_EXPERIMENTAL);
-            ret = -1;
-            goto free_and_end;
-        }
-
     //We only call avcodec_set_dimensions() for non h264 codecs so as not to overwrite previously setup dimensions
     if (!( avctx->coded_width && avctx->coded_height && avctx->width && avctx->height && avctx->codec_id == AV_CODEC_ID_H264)){
 
@@ -939,6 +930,9 @@
 
     if (avctx->codec->capabilities & CODEC_CAP_EXPERIMENTAL &&
         avctx->strict_std_compliance > FF_COMPLIANCE_EXPERIMENTAL) {
+        av_log(avctx, AV_LOG_ERROR,
+               "Codec %s is experimental but experimental codecs are not enabled, try -strict %d\n",
+               codec->name, FF_COMPLIANCE_EXPERIMENTAL);
         ret = AVERROR_EXPERIMENTAL;
         goto free_and_end;
     }
@@ -1956,7 +1950,6 @@
     return 0;
 }
 
-<<<<<<< HEAD
 static enum AVCodecID remap_deprecated_codec_id(enum AVCodecID id)
 {
     switch(id){
@@ -1968,10 +1961,7 @@
     }
 }
 
-AVCodec *avcodec_find_encoder(enum AVCodecID id)
-=======
 static AVCodec *find_encdec(enum AVCodecID id, int encoder)
->>>>>>> c3e15f7b
 {
     AVCodec *p, *experimental = NULL;
     p = first_avcodec;
@@ -2010,23 +2000,7 @@
 
 AVCodec *avcodec_find_decoder(enum AVCodecID id)
 {
-<<<<<<< HEAD
-    AVCodec *p, *experimental=NULL;
-    p = first_avcodec;
-    id= remap_deprecated_codec_id(id);
-    while (p) {
-        if (av_codec_is_decoder(p) && p->id == id) {
-            if (p->capabilities & CODEC_CAP_EXPERIMENTAL && !experimental) {
-                experimental = p;
-            } else
-                return p;
-        }
-        p = p->next;
-    }
-    return experimental;
-=======
     return find_encdec(id, 0);
->>>>>>> c3e15f7b
 }
 
 AVCodec *avcodec_find_decoder_by_name(const char *name)
