--- conflicted
+++ resolved
@@ -545,12 +545,7 @@
 
     bytestream2_init_writer(&pb, dst, pkt->size);
 
-<<<<<<< HEAD
     av_fast_padded_malloc(&c->slice_bits, &c->slice_bits_size, width * height + 4);
-=======
-    av_fast_malloc(&c->slice_bits, &c->slice_bits_size,
-                   width * height + AV_INPUT_BUFFER_PADDING_SIZE);
->>>>>>> 059a9348
 
     if (!c->slice_bits) {
         av_log(avctx, AV_LOG_ERROR, "Cannot allocate temporary buffer 2.\n");
