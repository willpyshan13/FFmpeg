--- conflicted
+++ resolved
@@ -548,17 +548,9 @@
         }
         memcpy(pkt->data, s->buf_start[buf.index], buf.bytesused);
 
-<<<<<<< HEAD
         res = enqueue_buffer(s, &buf);
         if (res) {
-            av_free_packet(pkt);
-=======
-        res = ioctl(s->fd, VIDIOC_QBUF, &buf);
-        if (res < 0) {
-            res = AVERROR(errno);
-            av_log(ctx, AV_LOG_ERROR, "ioctl(VIDIOC_QBUF)\n");
             av_packet_unref(pkt);
->>>>>>> ce70f28a
             return res;
         }
     } else {
