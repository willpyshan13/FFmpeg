--- conflicted
+++ resolved
@@ -1370,11 +1370,7 @@
     char buf[1000] = "";
     int len;
 
-<<<<<<< HEAD
-    ff_sdp_write_media(buf, sizeof(buf), ctx->streams[0]->codec, NULL, NULL, 0, 0, ctx->flags);
-=======
     ff_sdp_write_media(buf, sizeof(buf), ctx->streams[0]->codec, NULL, NULL, 0, 0, ctx);
->>>>>>> 19d824e4
     av_strlcatf(buf, sizeof(buf), "a=control:streamid=%d\r\n", index);
     len = strlen(buf);
 
