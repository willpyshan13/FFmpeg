--- conflicted
+++ resolved
@@ -2497,7 +2497,6 @@
     MXFContext* mxf = s->priv_data;
     int64_t seekpos;
     int i, ret;
-    int64_t ret64;
     MXFIndexTable *t;
     MXFTrack *source_track = st->priv_data;
 
@@ -2512,15 +2511,10 @@
         sample_time = 0;
     seconds = av_rescale(sample_time, st->time_base.num, st->time_base.den);
 
-<<<<<<< HEAD
-    if ((ret64 = avio_seek(s->pb, (s->bit_rate * seconds) >> 3, SEEK_SET)) < 0)
-        return ret64;
-=======
     seekpos = avio_seek(s->pb, (s->bit_rate * seconds) >> 3, SEEK_SET);
     if (seekpos < 0)
         return seekpos;
 
->>>>>>> 42f91322
     ff_update_cur_dts(s, st, sample_time);
     mxf->current_edit_unit = sample_time;
     } else {
