/*
 * various utility functions for use within FFmpeg
 * Copyright (c) 2000, 2001, 2002 Fabrice Bellard
 *
 * This file is part of FFmpeg.
 *
 * FFmpeg is free software; you can redistribute it and/or
 * modify it under the terms of the GNU Lesser General Public
 * License as published by the Free Software Foundation; either
 * version 2.1 of the License, or (at your option) any later version.
 *
 * FFmpeg is distributed in the hope that it will be useful,
 * but WITHOUT ANY WARRANTY; without even the implied warranty of
 * MERCHANTABILITY or FITNESS FOR A PARTICULAR PURPOSE.  See the GNU
 * Lesser General Public License for more details.
 *
 * You should have received a copy of the GNU Lesser General Public
 * License along with FFmpeg; if not, write to the Free Software
 * Foundation, Inc., 51 Franklin Street, Fifth Floor, Boston, MA 02110-1301 USA
 */

/* #define DEBUG */

#include "avformat.h"
#include "avio_internal.h"
#include "internal.h"
#include "libavcodec/internal.h"
#include "libavcodec/raw.h"
#include "libavcodec/bytestream.h"
#include "libavutil/avassert.h"
#include "libavutil/opt.h"
#include "libavutil/dict.h"
#include "libavutil/pixdesc.h"
#include "metadata.h"
#include "id3v2.h"
#include "libavutil/avassert.h"
#include "libavutil/avstring.h"
#include "libavutil/mathematics.h"
#include "libavutil/parseutils.h"
#include "libavutil/time.h"
#include "libavutil/timestamp.h"
#include "riff.h"
#include "audiointerleave.h"
#include "url.h"
#include <stdarg.h>
#if CONFIG_NETWORK
#include "network.h"
#endif

#undef NDEBUG
#include <assert.h>

/**
 * @file
 * various utility functions for use within FFmpeg
 */

unsigned avformat_version(void)
{
    av_assert0(LIBAVFORMAT_VERSION_MICRO >= 100);
    return LIBAVFORMAT_VERSION_INT;
}

const char *avformat_configuration(void)
{
    return FFMPEG_CONFIGURATION;
}

const char *avformat_license(void)
{
#define LICENSE_PREFIX "libavformat license: "
    return LICENSE_PREFIX FFMPEG_LICENSE + sizeof(LICENSE_PREFIX) - 1;
}

#define RELATIVE_TS_BASE (INT64_MAX - (1LL<<48))

static int is_relative(int64_t ts) {
    return ts > (RELATIVE_TS_BASE - (1LL<<48));
}

/**
 * Wrap a given time stamp, if there is an indication for an overflow
 *
 * @param st stream
 * @param timestamp the time stamp to wrap
 * @return resulting time stamp
 */
static int64_t wrap_timestamp(AVStream *st, int64_t timestamp)
{
    if (st->pts_wrap_behavior != AV_PTS_WRAP_IGNORE &&
        st->pts_wrap_reference != AV_NOPTS_VALUE && timestamp != AV_NOPTS_VALUE) {
        if (st->pts_wrap_behavior == AV_PTS_WRAP_ADD_OFFSET &&
            timestamp < st->pts_wrap_reference)
            return timestamp + (1ULL<<st->pts_wrap_bits);
        else if (st->pts_wrap_behavior == AV_PTS_WRAP_SUB_OFFSET &&
            timestamp >= st->pts_wrap_reference)
            return timestamp - (1ULL<<st->pts_wrap_bits);
    }
    return timestamp;
}

/** head of registered input format linked list */
static AVInputFormat *first_iformat = NULL;
/** head of registered output format linked list */
static AVOutputFormat *first_oformat = NULL;

AVInputFormat  *av_iformat_next(AVInputFormat  *f)
{
    if(f) return f->next;
    else  return first_iformat;
}

AVOutputFormat *av_oformat_next(AVOutputFormat *f)
{
    if(f) return f->next;
    else  return first_oformat;
}

void av_register_input_format(AVInputFormat *format)
{
    AVInputFormat **p;
    p = &first_iformat;
    while (*p != NULL) p = &(*p)->next;
    *p = format;
    format->next = NULL;
}

void av_register_output_format(AVOutputFormat *format)
{
    AVOutputFormat **p;
    p = &first_oformat;
    while (*p != NULL) p = &(*p)->next;
    *p = format;
    format->next = NULL;
}

int av_match_ext(const char *filename, const char *extensions)
{
    const char *ext, *p;
    char ext1[32], *q;

    if(!filename)
        return 0;

    ext = strrchr(filename, '.');
    if (ext) {
        ext++;
        p = extensions;
        for(;;) {
            q = ext1;
            while (*p != '\0' && *p != ',' && q-ext1<sizeof(ext1)-1)
                *q++ = *p++;
            *q = '\0';
            if (!av_strcasecmp(ext1, ext))
                return 1;
            if (*p == '\0')
                break;
            p++;
        }
    }
    return 0;
}

static int match_format(const char *name, const char *names)
{
    const char *p;
    int len, namelen;

    if (!name || !names)
        return 0;

    namelen = strlen(name);
    while ((p = strchr(names, ','))) {
        len = FFMAX(p - names, namelen);
        if (!av_strncasecmp(name, names, len))
            return 1;
        names = p+1;
    }
    return !av_strcasecmp(name, names);
}

AVOutputFormat *av_guess_format(const char *short_name, const char *filename,
                                const char *mime_type)
{
    AVOutputFormat *fmt = NULL, *fmt_found;
    int score_max, score;

    /* specific test for image sequences */
#if CONFIG_IMAGE2_MUXER
    if (!short_name && filename &&
        av_filename_number_test(filename) &&
        ff_guess_image2_codec(filename) != AV_CODEC_ID_NONE) {
        return av_guess_format("image2", NULL, NULL);
    }
#endif
    /* Find the proper file type. */
    fmt_found = NULL;
    score_max = 0;
    while ((fmt = av_oformat_next(fmt))) {
        score = 0;
        if (fmt->name && short_name && match_format(short_name, fmt->name))
            score += 100;
        if (fmt->mime_type && mime_type && !strcmp(fmt->mime_type, mime_type))
            score += 10;
        if (filename && fmt->extensions &&
            av_match_ext(filename, fmt->extensions)) {
            score += 5;
        }
        if (score > score_max) {
            score_max = score;
            fmt_found = fmt;
        }
    }
    return fmt_found;
}

enum AVCodecID av_guess_codec(AVOutputFormat *fmt, const char *short_name,
                            const char *filename, const char *mime_type, enum AVMediaType type){
    if(type == AVMEDIA_TYPE_VIDEO){
        enum AVCodecID codec_id= AV_CODEC_ID_NONE;

#if CONFIG_IMAGE2_MUXER
        if(!strcmp(fmt->name, "image2") || !strcmp(fmt->name, "image2pipe")){
            codec_id= ff_guess_image2_codec(filename);
        }
#endif
        if(codec_id == AV_CODEC_ID_NONE)
            codec_id= fmt->video_codec;
        return codec_id;
    }else if(type == AVMEDIA_TYPE_AUDIO)
        return fmt->audio_codec;
    else if (type == AVMEDIA_TYPE_SUBTITLE)
        return fmt->subtitle_codec;
    else
        return AV_CODEC_ID_NONE;
}

AVInputFormat *av_find_input_format(const char *short_name)
{
    AVInputFormat *fmt = NULL;
    while ((fmt = av_iformat_next(fmt))) {
        if (match_format(short_name, fmt->name))
            return fmt;
    }
    return NULL;
}

int ffio_limit(AVIOContext *s, int size)
{
    if(s->maxsize>=0){
        int64_t remaining= s->maxsize - avio_tell(s);
        if(remaining < size){
            int64_t newsize= avio_size(s);
            if(!s->maxsize || s->maxsize<newsize)
                s->maxsize= newsize - !newsize;
            remaining= s->maxsize - avio_tell(s);
            remaining= FFMAX(remaining, 0);
        }

        if(s->maxsize>=0 && remaining+1 < size){
            av_log(NULL, remaining ? AV_LOG_ERROR : AV_LOG_DEBUG, "Truncating packet of size %d to %"PRId64"\n", size, remaining+1);
            size= remaining+1;
        }
    }
    return size;
}

int av_get_packet(AVIOContext *s, AVPacket *pkt, int size)
{
    int ret;
    int orig_size = size;
    size= ffio_limit(s, size);

    ret= av_new_packet(pkt, size);

    if(ret<0)
        return ret;

    pkt->pos= avio_tell(s);

    ret= avio_read(s, pkt->data, size);
    if(ret<=0)
        av_free_packet(pkt);
    else
        av_shrink_packet(pkt, ret);
    if (pkt->size < orig_size)
        pkt->flags |= AV_PKT_FLAG_CORRUPT;

    return ret;
}

int av_append_packet(AVIOContext *s, AVPacket *pkt, int size)
{
    int ret;
    int old_size;
    if (!pkt->size)
        return av_get_packet(s, pkt, size);
    old_size = pkt->size;
    ret = av_grow_packet(pkt, size);
    if (ret < 0)
        return ret;
    ret = avio_read(s, pkt->data + old_size, size);
    av_shrink_packet(pkt, old_size + FFMAX(ret, 0));
    return ret;
}


int av_filename_number_test(const char *filename)
{
    char buf[1024];
    return filename && (av_get_frame_filename(buf, sizeof(buf), filename, 1)>=0);
}

AVInputFormat *av_probe_input_format3(AVProbeData *pd, int is_opened, int *score_ret)
{
    AVProbeData lpd = *pd;
    AVInputFormat *fmt1 = NULL, *fmt;
    int score, nodat = 0, score_max=0;
    const static uint8_t zerobuffer[AVPROBE_PADDING_SIZE];

    if (!lpd.buf)
        lpd.buf = zerobuffer;

    if (lpd.buf_size > 10 && ff_id3v2_match(lpd.buf, ID3v2_DEFAULT_MAGIC)) {
        int id3len = ff_id3v2_tag_len(lpd.buf);
        if (lpd.buf_size > id3len + 16) {
            lpd.buf += id3len;
            lpd.buf_size -= id3len;
        }else
            nodat = 1;
    }

    fmt = NULL;
    while ((fmt1 = av_iformat_next(fmt1))) {
        if (!is_opened == !(fmt1->flags & AVFMT_NOFILE))
            continue;
        score = 0;
        if (fmt1->read_probe) {
            score = fmt1->read_probe(&lpd);
            if(fmt1->extensions && av_match_ext(lpd.filename, fmt1->extensions))
                score = FFMAX(score, nodat ? AVPROBE_SCORE_MAX/4-1 : 1);
        } else if (fmt1->extensions) {
            if (av_match_ext(lpd.filename, fmt1->extensions)) {
                score = 50;
            }
        }
        if (score > score_max) {
            score_max = score;
            fmt = fmt1;
        }else if (score == score_max)
            fmt = NULL;
    }
    *score_ret= score_max;

    return fmt;
}

AVInputFormat *av_probe_input_format2(AVProbeData *pd, int is_opened, int *score_max)
{
    int score_ret;
    AVInputFormat *fmt= av_probe_input_format3(pd, is_opened, &score_ret);
    if(score_ret > *score_max){
        *score_max= score_ret;
        return fmt;
    }else
        return NULL;
}

AVInputFormat *av_probe_input_format(AVProbeData *pd, int is_opened){
    int score=0;
    return av_probe_input_format2(pd, is_opened, &score);
}

static int set_codec_from_probe_data(AVFormatContext *s, AVStream *st, AVProbeData *pd)
{
    static const struct {
        const char *name; enum AVCodecID id; enum AVMediaType type;
    } fmt_id_type[] = {
        { "aac"      , AV_CODEC_ID_AAC       , AVMEDIA_TYPE_AUDIO },
        { "ac3"      , AV_CODEC_ID_AC3       , AVMEDIA_TYPE_AUDIO },
        { "dts"      , AV_CODEC_ID_DTS       , AVMEDIA_TYPE_AUDIO },
        { "eac3"     , AV_CODEC_ID_EAC3      , AVMEDIA_TYPE_AUDIO },
        { "h264"     , AV_CODEC_ID_H264      , AVMEDIA_TYPE_VIDEO },
        { "loas"     , AV_CODEC_ID_AAC_LATM  , AVMEDIA_TYPE_AUDIO },
        { "m4v"      , AV_CODEC_ID_MPEG4     , AVMEDIA_TYPE_VIDEO },
        { "mp3"      , AV_CODEC_ID_MP3       , AVMEDIA_TYPE_AUDIO },
        { "mpegvideo", AV_CODEC_ID_MPEG2VIDEO, AVMEDIA_TYPE_VIDEO },
        { 0 }
    };
    int score;
    AVInputFormat *fmt = av_probe_input_format3(pd, 1, &score);

    if (fmt && st->request_probe <= score) {
        int i;
        av_log(s, AV_LOG_DEBUG, "Probe with size=%d, packets=%d detected %s with score=%d\n",
               pd->buf_size, MAX_PROBE_PACKETS - st->probe_packets, fmt->name, score);
        for (i = 0; fmt_id_type[i].name; i++) {
            if (!strcmp(fmt->name, fmt_id_type[i].name)) {
                st->codec->codec_id   = fmt_id_type[i].id;
                st->codec->codec_type = fmt_id_type[i].type;
                break;
            }
        }
    }
    return score;
}

/************************************************************/
/* input media file */

int av_demuxer_open(AVFormatContext *ic){
    int err;

    if (ic->iformat->read_header) {
        err = ic->iformat->read_header(ic);
        if (err < 0)
            return err;
    }

    if (ic->pb && !ic->data_offset)
        ic->data_offset = avio_tell(ic->pb);

    return 0;
}


/** size of probe buffer, for guessing file type from file contents */
#define PROBE_BUF_MIN 2048
#define PROBE_BUF_MAX (1<<20)

int av_probe_input_buffer(AVIOContext *pb, AVInputFormat **fmt,
                          const char *filename, void *logctx,
                          unsigned int offset, unsigned int max_probe_size)
{
<<<<<<< HEAD
    AVProbeData pd = { filename ? filename : "", NULL, -offset };
    unsigned char *buf = NULL;
    uint8_t *mime_type;
    int ret = 0, probe_size, buf_offset = 0;
    int score = 0;
=======
    AVProbeData pd = { filename ? filename : "" };
    uint8_t *buf = NULL;
    int ret = 0, probe_size;
>>>>>>> 8575f536

    if (!max_probe_size) {
        max_probe_size = PROBE_BUF_MAX;
    } else if (max_probe_size > PROBE_BUF_MAX) {
        max_probe_size = PROBE_BUF_MAX;
    } else if (max_probe_size < PROBE_BUF_MIN) {
        return AVERROR(EINVAL);
    }

    if (offset >= max_probe_size) {
        return AVERROR(EINVAL);
    }
    avio_skip(pb, offset);
    max_probe_size -= offset;

    if (!*fmt && pb->av_class && av_opt_get(pb, "mime_type", AV_OPT_SEARCH_CHILDREN, &mime_type) >= 0 && mime_type) {
        if (!av_strcasecmp(mime_type, "audio/aacp")) {
            *fmt = av_find_input_format("aac");
        }
        av_freep(&mime_type);
    }

    for(probe_size= PROBE_BUF_MIN; probe_size<=max_probe_size && !*fmt;
        probe_size = FFMIN(probe_size<<1, FFMAX(max_probe_size, probe_size+1))) {
<<<<<<< HEAD
        void *buftmp;

        if (probe_size < offset) {
            continue;
        }
        score = probe_size < max_probe_size ? AVPROBE_SCORE_RETRY : 0;

        /* read probe data */
        buftmp = av_realloc(buf, probe_size + AVPROBE_PADDING_SIZE);
        if(!buftmp){
            av_free(buf);
            return AVERROR(ENOMEM);
        }
        buf=buftmp;
        if ((ret = avio_read(pb, buf + buf_offset, probe_size - buf_offset)) < 0) {
=======
        int score = probe_size < max_probe_size ? AVPROBE_SCORE_MAX/4 : 0;

        /* read probe data */
        buf = av_realloc(buf, probe_size + AVPROBE_PADDING_SIZE);
        if ((ret = avio_read(pb, buf + pd.buf_size, probe_size - pd.buf_size)) < 0) {
>>>>>>> 8575f536
            /* fail if error was not end of file, otherwise, lower score */
            if (ret != AVERROR_EOF) {
                av_free(buf);
                return ret;
            }
            score = 0;
            ret = 0;            /* error was end of file, nothing read */
        }
<<<<<<< HEAD
        pd.buf_size = buf_offset += ret;
        pd.buf = &buf[offset];
=======
        pd.buf_size += ret;
        pd.buf       = buf;
>>>>>>> 8575f536

        memset(pd.buf + pd.buf_size, 0, AVPROBE_PADDING_SIZE);

        /* guess file format */
        *fmt = av_probe_input_format2(&pd, 1, &score);
        if(*fmt){
            if(score <= AVPROBE_SCORE_RETRY){ //this can only be true in the last iteration
                av_log(logctx, AV_LOG_WARNING, "Format %s detected only with low score of %d, misdetection possible!\n", (*fmt)->name, score);
            }else
                av_log(logctx, AV_LOG_DEBUG, "Format %s probed with size=%d and score=%d\n", (*fmt)->name, probe_size, score);
        }
    }

    if (!*fmt) {
        av_free(buf);
        return AVERROR_INVALIDDATA;
    }

    /* rewind. reuse probe buffer to avoid seeking */
    ret = ffio_rewind_with_probe_data(pb, &buf, pd.buf_size);

    return ret < 0 ? ret : score;
}

/* open input file and probe the format if necessary */
static int init_input(AVFormatContext *s, const char *filename, AVDictionary **options)
{
    int ret;
    AVProbeData pd = {filename, NULL, 0};
    int score = AVPROBE_SCORE_RETRY;

    if (s->pb) {
        s->flags |= AVFMT_FLAG_CUSTOM_IO;
        if (!s->iformat)
            return av_probe_input_buffer(s->pb, &s->iformat, filename, s, 0, s->probesize);
        else if (s->iformat->flags & AVFMT_NOFILE)
            av_log(s, AV_LOG_WARNING, "Custom AVIOContext makes no sense and "
                                      "will be ignored with AVFMT_NOFILE format.\n");
        return 0;
    }

    if ( (s->iformat && s->iformat->flags & AVFMT_NOFILE) ||
        (!s->iformat && (s->iformat = av_probe_input_format2(&pd, 0, &score))))
        return 0;

    if ((ret = avio_open2(&s->pb, filename, AVIO_FLAG_READ | s->avio_flags,
                          &s->interrupt_callback, options)) < 0)
        return ret;
    if (s->iformat)
        return 0;
    return av_probe_input_buffer(s->pb, &s->iformat, filename, s, 0, s->probesize);
}

static AVPacket *add_to_pktbuf(AVPacketList **packet_buffer, AVPacket *pkt,
                               AVPacketList **plast_pktl){
    AVPacketList *pktl = av_mallocz(sizeof(AVPacketList));
    if (!pktl)
        return NULL;

    if (*packet_buffer)
        (*plast_pktl)->next = pktl;
    else
        *packet_buffer = pktl;

    /* add the packet in the buffered packet list */
    *plast_pktl = pktl;
    pktl->pkt= *pkt;
    return &pktl->pkt;
}

void avformat_queue_attached_pictures(AVFormatContext *s)
{
    int i;
    for (i = 0; i < s->nb_streams; i++)
        if (s->streams[i]->disposition & AV_DISPOSITION_ATTACHED_PIC &&
            s->streams[i]->discard < AVDISCARD_ALL) {
            AVPacket copy = s->streams[i]->attached_pic;
            copy.destruct = NULL;
            add_to_pktbuf(&s->raw_packet_buffer, &copy, &s->raw_packet_buffer_end);
        }
}

int avformat_open_input(AVFormatContext **ps, const char *filename, AVInputFormat *fmt, AVDictionary **options)
{
    AVFormatContext *s = *ps;
    int ret = 0;
    AVDictionary *tmp = NULL;
    ID3v2ExtraMeta *id3v2_extra_meta = NULL;

    if (!s && !(s = avformat_alloc_context()))
        return AVERROR(ENOMEM);
    if (!s->av_class){
        av_log(NULL, AV_LOG_ERROR, "Input context has not been properly allocated by avformat_alloc_context() and is not NULL either\n");
        return AVERROR(EINVAL);
    }
    if (fmt)
        s->iformat = fmt;

    if (options)
        av_dict_copy(&tmp, *options, 0);

    if ((ret = av_opt_set_dict(s, &tmp)) < 0)
        goto fail;

    if ((ret = init_input(s, filename, &tmp)) < 0)
        goto fail;
    avio_skip(s->pb, s->skip_initial_bytes);

    /* check filename in case an image number is expected */
    if (s->iformat->flags & AVFMT_NEEDNUMBER) {
        if (!av_filename_number_test(filename)) {
            ret = AVERROR(EINVAL);
            goto fail;
        }
    }

    s->duration = s->start_time = AV_NOPTS_VALUE;
    av_strlcpy(s->filename, filename ? filename : "", sizeof(s->filename));

    /* allocate private data */
    if (s->iformat->priv_data_size > 0) {
        if (!(s->priv_data = av_mallocz(s->iformat->priv_data_size))) {
            ret = AVERROR(ENOMEM);
            goto fail;
        }
        if (s->iformat->priv_class) {
            *(const AVClass**)s->priv_data = s->iformat->priv_class;
            av_opt_set_defaults(s->priv_data);
            if ((ret = av_opt_set_dict(s->priv_data, &tmp)) < 0)
                goto fail;
        }
    }

    /* e.g. AVFMT_NOFILE formats will not have a AVIOContext */
    if (s->pb)
        ff_id3v2_read(s, ID3v2_DEFAULT_MAGIC, &id3v2_extra_meta);

    if (!(s->flags&AVFMT_FLAG_PRIV_OPT) && s->iformat->read_header)
        if ((ret = s->iformat->read_header(s)) < 0)
            goto fail;

    if (id3v2_extra_meta) {
        if (!strcmp(s->iformat->name, "mp3") || !strcmp(s->iformat->name, "aac")) {
            if((ret = ff_id3v2_parse_apic(s, &id3v2_extra_meta)) < 0)
                goto fail;
        } else
            av_log(s, AV_LOG_DEBUG, "demuxer does not support additional id3 data, skipping\n");
    }
    ff_id3v2_free_extra_meta(&id3v2_extra_meta);

    avformat_queue_attached_pictures(s);

    if (!(s->flags&AVFMT_FLAG_PRIV_OPT) && s->pb && !s->data_offset)
        s->data_offset = avio_tell(s->pb);

    s->raw_packet_buffer_remaining_size = RAW_PACKET_BUFFER_SIZE;

    if (options) {
        av_dict_free(options);
        *options = tmp;
    }
    *ps = s;
    return 0;

fail:
    ff_id3v2_free_extra_meta(&id3v2_extra_meta);
    av_dict_free(&tmp);
    if (s->pb && !(s->flags & AVFMT_FLAG_CUSTOM_IO))
        avio_close(s->pb);
    avformat_free_context(s);
    *ps = NULL;
    return ret;
}

/*******************************************************/

static void force_codec_ids(AVFormatContext *s, AVStream *st)
{
    switch(st->codec->codec_type){
    case AVMEDIA_TYPE_VIDEO:
        if(s->video_codec_id)   st->codec->codec_id= s->video_codec_id;
        break;
    case AVMEDIA_TYPE_AUDIO:
        if(s->audio_codec_id)   st->codec->codec_id= s->audio_codec_id;
        break;
    case AVMEDIA_TYPE_SUBTITLE:
        if(s->subtitle_codec_id)st->codec->codec_id= s->subtitle_codec_id;
        break;
    }
}

static void probe_codec(AVFormatContext *s, AVStream *st, const AVPacket *pkt)
{
    if(st->request_probe>0){
        AVProbeData *pd = &st->probe_data;
        int end;
        av_log(s, AV_LOG_DEBUG, "probing stream %d pp:%d\n", st->index, st->probe_packets);
        --st->probe_packets;

        if (pkt) {
            uint8_t *new_buf = av_realloc(pd->buf, pd->buf_size+pkt->size+AVPROBE_PADDING_SIZE);
            if(!new_buf)
                goto no_packet;
            pd->buf = new_buf;
            memcpy(pd->buf+pd->buf_size, pkt->data, pkt->size);
            pd->buf_size += pkt->size;
            memset(pd->buf+pd->buf_size, 0, AVPROBE_PADDING_SIZE);
        } else {
no_packet:
            st->probe_packets = 0;
            if (!pd->buf_size) {
                av_log(s, AV_LOG_WARNING, "nothing to probe for stream %d\n",
                       st->index);
            }
        }

        end=    s->raw_packet_buffer_remaining_size <= 0
                || st->probe_packets<=0;

        if(end || av_log2(pd->buf_size) != av_log2(pd->buf_size - pkt->size)){
            int score= set_codec_from_probe_data(s, st, pd);
            if(    (st->codec->codec_id != AV_CODEC_ID_NONE && score > AVPROBE_SCORE_RETRY)
                || end){
                pd->buf_size=0;
                av_freep(&pd->buf);
                st->request_probe= -1;
                if(st->codec->codec_id != AV_CODEC_ID_NONE){
                    av_log(s, AV_LOG_DEBUG, "probed stream %d\n", st->index);
                }else
                    av_log(s, AV_LOG_WARNING, "probed stream %d failed\n", st->index);
            }
            force_codec_ids(s, st);
        }
    }
}

int ff_read_packet(AVFormatContext *s, AVPacket *pkt)
{
    int ret, i;
    AVStream *st;

    for(;;){
        AVPacketList *pktl = s->raw_packet_buffer;

        if (pktl) {
            *pkt = pktl->pkt;
            st = s->streams[pkt->stream_index];
            if(st->request_probe <= 0){
                s->raw_packet_buffer = pktl->next;
                s->raw_packet_buffer_remaining_size += pkt->size;
                av_free(pktl);
                return 0;
            }
        }

        pkt->data = NULL;
        pkt->size = 0;
        av_init_packet(pkt);
        ret= s->iformat->read_packet(s, pkt);
        if (ret < 0) {
            if (!pktl || ret == AVERROR(EAGAIN))
                return ret;
            for (i = 0; i < s->nb_streams; i++) {
                st = s->streams[i];
                if (st->probe_packets) {
                    probe_codec(s, st, NULL);
                }
                av_assert0(st->request_probe <= 0);
            }
            continue;
        }

        if ((s->flags & AVFMT_FLAG_DISCARD_CORRUPT) &&
            (pkt->flags & AV_PKT_FLAG_CORRUPT)) {
            av_log(s, AV_LOG_WARNING,
                   "Dropped corrupted packet (stream = %d)\n",
                   pkt->stream_index);
            av_free_packet(pkt);
            continue;
        }

        if(!(s->flags & AVFMT_FLAG_KEEP_SIDE_DATA))
            av_packet_merge_side_data(pkt);

        if(pkt->stream_index >= (unsigned)s->nb_streams){
            av_log(s, AV_LOG_ERROR, "Invalid stream index %d\n", pkt->stream_index);
            continue;
        }

        st= s->streams[pkt->stream_index];
        pkt->dts = wrap_timestamp(st, pkt->dts);
        pkt->pts = wrap_timestamp(st, pkt->pts);

        force_codec_ids(s, st);

        /* TODO: audio: time filter; video: frame reordering (pts != dts) */
        if (s->use_wallclock_as_timestamps)
            pkt->dts = pkt->pts = av_rescale_q(av_gettime(), AV_TIME_BASE_Q, st->time_base);

        if(!pktl && st->request_probe <= 0)
            return ret;

        add_to_pktbuf(&s->raw_packet_buffer, pkt, &s->raw_packet_buffer_end);
        s->raw_packet_buffer_remaining_size -= pkt->size;

        probe_codec(s, st, pkt);
    }
}

#if FF_API_READ_PACKET
int av_read_packet(AVFormatContext *s, AVPacket *pkt)
{
    return ff_read_packet(s, pkt);
}
#endif


/**********************************************************/

static int determinable_frame_size(AVCodecContext *avctx)
{
    if (/*avctx->codec_id == AV_CODEC_ID_AAC ||*/
        avctx->codec_id == AV_CODEC_ID_MP1 ||
        avctx->codec_id == AV_CODEC_ID_MP2 ||
        avctx->codec_id == AV_CODEC_ID_MP3/* ||
        avctx->codec_id == AV_CODEC_ID_CELT*/)
        return 1;
    return 0;
}

/**
 * Get the number of samples of an audio frame. Return -1 on error.
 */
int ff_get_audio_frame_size(AVCodecContext *enc, int size, int mux)
{
    int frame_size;

    /* give frame_size priority if demuxing */
    if (!mux && enc->frame_size > 1)
        return enc->frame_size;

    if ((frame_size = av_get_audio_frame_duration(enc, size)) > 0)
        return frame_size;

    /* fallback to using frame_size if muxing */
    if (enc->frame_size > 1)
        return enc->frame_size;

    //For WMA we currently have no other means to calculate duration thus we
    //do it here by assuming CBR, which is true for all known cases.
    if(!mux && enc->bit_rate>0 && size>0 && enc->sample_rate>0 && enc->block_align>1) {
        if (enc->codec_id == AV_CODEC_ID_WMAV1 || enc->codec_id == AV_CODEC_ID_WMAV2)
            return  ((int64_t)size * 8 * enc->sample_rate) / enc->bit_rate;
    }

    return -1;
}


/**
 * Return the frame duration in seconds. Return 0 if not available.
 */
void ff_compute_frame_duration(int *pnum, int *pden, AVStream *st,
                               AVCodecParserContext *pc, AVPacket *pkt)
{
    int frame_size;

    *pnum = 0;
    *pden = 0;
    switch(st->codec->codec_type) {
    case AVMEDIA_TYPE_VIDEO:
        if (st->r_frame_rate.num && !pc) {
            *pnum = st->r_frame_rate.den;
            *pden = st->r_frame_rate.num;
        } else if(st->time_base.num*1000LL > st->time_base.den) {
            *pnum = st->time_base.num;
            *pden = st->time_base.den;
        }else if(st->codec->time_base.num*1000LL > st->codec->time_base.den){
            *pnum = st->codec->time_base.num;
            *pden = st->codec->time_base.den;
            if (pc && pc->repeat_pict) {
                if (*pnum > INT_MAX / (1 + pc->repeat_pict))
                    *pden /= 1 + pc->repeat_pict;
                else
                    *pnum *= 1 + pc->repeat_pict;
            }
            //If this codec can be interlaced or progressive then we need a parser to compute duration of a packet
            //Thus if we have no parser in such case leave duration undefined.
            if(st->codec->ticks_per_frame>1 && !pc){
                *pnum = *pden = 0;
            }
        }
        break;
    case AVMEDIA_TYPE_AUDIO:
        frame_size = ff_get_audio_frame_size(st->codec, pkt->size, 0);
        if (frame_size <= 0 || st->codec->sample_rate <= 0)
            break;
        *pnum = frame_size;
        *pden = st->codec->sample_rate;
        break;
    default:
        break;
    }
}

static int is_intra_only(AVCodecContext *enc){
    const AVCodecDescriptor *desc;

    if(enc->codec_type != AVMEDIA_TYPE_VIDEO)
        return 1;

    desc = av_codec_get_codec_descriptor(enc);
    if (!desc) {
        desc = avcodec_descriptor_get(enc->codec_id);
        av_codec_set_codec_descriptor(enc, desc);
    }
    if (desc)
        return !!(desc->props & AV_CODEC_PROP_INTRA_ONLY);
    return 0;
}

static int has_decode_delay_been_guessed(AVStream *st)
{
    if(st->codec->codec_id != AV_CODEC_ID_H264) return 1;
    if(!st->info) // if we have left find_stream_info then nb_decoded_frames wont increase anymore for stream copy
        return 1;
#if CONFIG_H264_DECODER
    if(st->codec->has_b_frames &&
       avpriv_h264_has_num_reorder_frames(st->codec) == st->codec->has_b_frames)
        return 1;
#endif
    if(st->codec->has_b_frames<3)
        return st->nb_decoded_frames >= 7;
    else if(st->codec->has_b_frames<4)
        return st->nb_decoded_frames >= 18;
    else
        return st->nb_decoded_frames >= 20;
}

static AVPacketList *get_next_pkt(AVFormatContext *s, AVStream *st, AVPacketList *pktl)
{
    if (pktl->next)
        return pktl->next;
    if (pktl == s->parse_queue_end)
        return s->packet_buffer;
    return NULL;
}

static int update_wrap_reference(AVFormatContext *s, AVStream *st, int stream_index)
{
    if (s->correct_ts_overflow && st->pts_wrap_bits < 63 &&
        st->pts_wrap_reference == AV_NOPTS_VALUE && st->first_dts != AV_NOPTS_VALUE) {
        int i;

        // reference time stamp should be 60 s before first time stamp
        int64_t pts_wrap_reference = st->first_dts - av_rescale(60, st->time_base.den, st->time_base.num);
        // if first time stamp is not more than 1/8 and 60s before the wrap point, subtract rather than add wrap offset
        int pts_wrap_behavior = (st->first_dts < (1LL<<st->pts_wrap_bits) - (1LL<<st->pts_wrap_bits-3)) ||
            (st->first_dts < (1LL<<st->pts_wrap_bits) - av_rescale(60, st->time_base.den, st->time_base.num)) ?
            AV_PTS_WRAP_ADD_OFFSET : AV_PTS_WRAP_SUB_OFFSET;

        AVProgram *first_program = av_find_program_from_stream(s, NULL, stream_index);

        if (!first_program) {
            int default_stream_index = av_find_default_stream_index(s);
            if (s->streams[default_stream_index]->pts_wrap_reference == AV_NOPTS_VALUE) {
                for (i=0; i<s->nb_streams; i++) {
                    s->streams[i]->pts_wrap_reference = pts_wrap_reference;
                    s->streams[i]->pts_wrap_behavior = pts_wrap_behavior;
                }
            }
            else {
                st->pts_wrap_reference = s->streams[default_stream_index]->pts_wrap_reference;
                st->pts_wrap_behavior = s->streams[default_stream_index]->pts_wrap_behavior;
            }
        }
        else {
            AVProgram *program = first_program;
            while (program) {
                if (program->pts_wrap_reference != AV_NOPTS_VALUE) {
                    pts_wrap_reference = program->pts_wrap_reference;
                    pts_wrap_behavior = program->pts_wrap_behavior;
                    break;
                }
                program = av_find_program_from_stream(s, program, stream_index);
            }

            // update every program with differing pts_wrap_reference
            program = first_program;
            while(program) {
                if (program->pts_wrap_reference != pts_wrap_reference) {
                    for (i=0; i<program->nb_stream_indexes; i++) {
                        s->streams[program->stream_index[i]]->pts_wrap_reference = pts_wrap_reference;
                        s->streams[program->stream_index[i]]->pts_wrap_behavior = pts_wrap_behavior;
                    }

                    program->pts_wrap_reference = pts_wrap_reference;
                    program->pts_wrap_behavior = pts_wrap_behavior;
                }
                program = av_find_program_from_stream(s, program, stream_index);
            }
        }
        return 1;
    }
    return 0;
}

static void update_initial_timestamps(AVFormatContext *s, int stream_index,
                                      int64_t dts, int64_t pts, AVPacket *pkt)
{
    AVStream *st= s->streams[stream_index];
    AVPacketList *pktl= s->parse_queue ? s->parse_queue : s->packet_buffer;
    int64_t pts_buffer[MAX_REORDER_DELAY+1];
    int64_t shift;
    int i, delay;

    if(st->first_dts != AV_NOPTS_VALUE || dts == AV_NOPTS_VALUE || st->cur_dts == AV_NOPTS_VALUE || is_relative(dts))
        return;

    delay = st->codec->has_b_frames;
    st->first_dts= dts - (st->cur_dts - RELATIVE_TS_BASE);
    st->cur_dts= dts;
    shift = st->first_dts - RELATIVE_TS_BASE;

    for (i=0; i<MAX_REORDER_DELAY+1; i++)
        pts_buffer[i] = AV_NOPTS_VALUE;

    if (is_relative(pts))
        pts += shift;

    for(; pktl; pktl= get_next_pkt(s, st, pktl)){
        if(pktl->pkt.stream_index != stream_index)
            continue;
        if(is_relative(pktl->pkt.pts))
            pktl->pkt.pts += shift;

        if(is_relative(pktl->pkt.dts))
            pktl->pkt.dts += shift;

        if(st->start_time == AV_NOPTS_VALUE && pktl->pkt.pts != AV_NOPTS_VALUE)
            st->start_time= pktl->pkt.pts;

        if(pktl->pkt.pts != AV_NOPTS_VALUE && delay <= MAX_REORDER_DELAY && has_decode_delay_been_guessed(st)){
            pts_buffer[0]= pktl->pkt.pts;
            for(i=0; i<delay && pts_buffer[i] > pts_buffer[i+1]; i++)
                FFSWAP(int64_t, pts_buffer[i], pts_buffer[i+1]);
            if(pktl->pkt.dts == AV_NOPTS_VALUE)
                pktl->pkt.dts= pts_buffer[0];
        }
    }

    if (update_wrap_reference(s, st, stream_index) && st->pts_wrap_behavior == AV_PTS_WRAP_SUB_OFFSET) {
        // correct first time stamps to negative values
        st->first_dts = wrap_timestamp(st, st->first_dts);
        st->cur_dts = wrap_timestamp(st, st->cur_dts);
        pkt->dts = wrap_timestamp(st, pkt->dts);
        pkt->pts = wrap_timestamp(st, pkt->pts);
        pts = wrap_timestamp(st, pts);
    }

    if (st->start_time == AV_NOPTS_VALUE)
        st->start_time = pts;
}

static void update_initial_durations(AVFormatContext *s, AVStream *st,
                                     int stream_index, int duration)
{
    AVPacketList *pktl= s->parse_queue ? s->parse_queue : s->packet_buffer;
    int64_t cur_dts= RELATIVE_TS_BASE;

    if(st->first_dts != AV_NOPTS_VALUE){
        cur_dts= st->first_dts;
        for(; pktl; pktl= get_next_pkt(s, st, pktl)){
            if(pktl->pkt.stream_index == stream_index){
                if(pktl->pkt.pts != pktl->pkt.dts || pktl->pkt.dts != AV_NOPTS_VALUE || pktl->pkt.duration)
                    break;
                cur_dts -= duration;
            }
        }
        if(pktl && pktl->pkt.dts != st->first_dts) {
            av_log(s, AV_LOG_DEBUG, "first_dts %s not matching first dts %s in the queue\n", av_ts2str(st->first_dts), av_ts2str(pktl->pkt.dts));
            return;
        }
        if(!pktl) {
            av_log(s, AV_LOG_DEBUG, "first_dts %s but no packet with dts in the queue\n", av_ts2str(st->first_dts));
            return;
        }
        pktl= s->parse_queue ? s->parse_queue : s->packet_buffer;
        st->first_dts = cur_dts;
    }else if(st->cur_dts != RELATIVE_TS_BASE)
        return;

    for(; pktl; pktl= get_next_pkt(s, st, pktl)){
        if(pktl->pkt.stream_index != stream_index)
            continue;
        if(pktl->pkt.pts == pktl->pkt.dts && (pktl->pkt.dts == AV_NOPTS_VALUE || pktl->pkt.dts == st->first_dts)
           && !pktl->pkt.duration){
            pktl->pkt.dts= cur_dts;
            if(!st->codec->has_b_frames)
                pktl->pkt.pts= cur_dts;
//            if (st->codec->codec_type != AVMEDIA_TYPE_AUDIO)
                pktl->pkt.duration = duration;
        }else
            break;
        cur_dts = pktl->pkt.dts + pktl->pkt.duration;
    }
    if(!pktl)
        st->cur_dts= cur_dts;
}

static void compute_pkt_fields(AVFormatContext *s, AVStream *st,
                               AVCodecParserContext *pc, AVPacket *pkt)
{
    int num, den, presentation_delayed, delay, i;
    int64_t offset;

    if (s->flags & AVFMT_FLAG_NOFILLIN)
        return;

    if((s->flags & AVFMT_FLAG_IGNDTS) && pkt->pts != AV_NOPTS_VALUE)
        pkt->dts= AV_NOPTS_VALUE;

    if (st->codec->codec_id != AV_CODEC_ID_H264 && pc && pc->pict_type == AV_PICTURE_TYPE_B)
        //FIXME Set low_delay = 0 when has_b_frames = 1
        st->codec->has_b_frames = 1;

    /* do we have a video B-frame ? */
    delay= st->codec->has_b_frames;
    presentation_delayed = 0;

    /* XXX: need has_b_frame, but cannot get it if the codec is
        not initialized */
    if (delay &&
        pc && pc->pict_type != AV_PICTURE_TYPE_B)
        presentation_delayed = 1;

    if(pkt->pts != AV_NOPTS_VALUE && pkt->dts != AV_NOPTS_VALUE && st->pts_wrap_bits<63 && pkt->dts - (1LL<<(st->pts_wrap_bits-1)) > pkt->pts){
        if(is_relative(st->cur_dts) || pkt->dts - (1LL<<(st->pts_wrap_bits-1)) > st->cur_dts) {
            pkt->dts -= 1LL<<st->pts_wrap_bits;
        } else
            pkt->pts += 1LL<<st->pts_wrap_bits;
    }

    // some mpeg2 in mpeg-ps lack dts (issue171 / input_file.mpg)
    // we take the conservative approach and discard both
    // Note, if this is misbehaving for a H.264 file then possibly presentation_delayed is not set correctly.
    if(delay==1 && pkt->dts == pkt->pts && pkt->dts != AV_NOPTS_VALUE && presentation_delayed){
        av_log(s, AV_LOG_DEBUG, "invalid dts/pts combination %"PRIi64"\n", pkt->dts);
        if(strcmp(s->iformat->name, "mov,mp4,m4a,3gp,3g2,mj2")) // otherwise we discard correct timestamps for vc1-wmapro.ism
            pkt->dts= AV_NOPTS_VALUE;
    }

    if (pkt->duration == 0) {
        ff_compute_frame_duration(&num, &den, st, pc, pkt);
        if (den && num) {
            pkt->duration = av_rescale_rnd(1, num * (int64_t)st->time_base.den, den * (int64_t)st->time_base.num, AV_ROUND_DOWN);
        }
    }
    if(pkt->duration != 0 && (s->packet_buffer || s->parse_queue))
        update_initial_durations(s, st, pkt->stream_index, pkt->duration);

    /* correct timestamps with byte offset if demuxers only have timestamps
       on packet boundaries */
    if(pc && st->need_parsing == AVSTREAM_PARSE_TIMESTAMPS && pkt->size){
        /* this will estimate bitrate based on this frame's duration and size */
        offset = av_rescale(pc->offset, pkt->duration, pkt->size);
        if(pkt->pts != AV_NOPTS_VALUE)
            pkt->pts += offset;
        if(pkt->dts != AV_NOPTS_VALUE)
            pkt->dts += offset;
    }

    if (pc && pc->dts_sync_point >= 0) {
        // we have synchronization info from the parser
        int64_t den = st->codec->time_base.den * (int64_t) st->time_base.num;
        if (den > 0) {
            int64_t num = st->codec->time_base.num * (int64_t) st->time_base.den;
            if (pkt->dts != AV_NOPTS_VALUE) {
                // got DTS from the stream, update reference timestamp
                st->reference_dts = pkt->dts - pc->dts_ref_dts_delta * num / den;
            } else if (st->reference_dts != AV_NOPTS_VALUE) {
                // compute DTS based on reference timestamp
                pkt->dts = st->reference_dts + pc->dts_ref_dts_delta * num / den;
            }

            if (st->reference_dts != AV_NOPTS_VALUE && pkt->pts == AV_NOPTS_VALUE)
                pkt->pts = pkt->dts + pc->pts_dts_delta * num / den;

            if (pc->dts_sync_point > 0)
                st->reference_dts = pkt->dts; // new reference
        }
    }

    /* This may be redundant, but it should not hurt. */
    if(pkt->dts != AV_NOPTS_VALUE && pkt->pts != AV_NOPTS_VALUE && pkt->pts > pkt->dts)
        presentation_delayed = 1;

    av_dlog(NULL, "IN delayed:%d pts:%s, dts:%s cur_dts:%s st:%d pc:%p duration:%d\n",
           presentation_delayed, av_ts2str(pkt->pts), av_ts2str(pkt->dts), av_ts2str(st->cur_dts), pkt->stream_index, pc, pkt->duration);
    /* interpolate PTS and DTS if they are not present */
    //We skip H264 currently because delay and has_b_frames are not reliably set
    if((delay==0 || (delay==1 && pc)) && st->codec->codec_id != AV_CODEC_ID_H264){
        if (presentation_delayed) {
            /* DTS = decompression timestamp */
            /* PTS = presentation timestamp */
            if (pkt->dts == AV_NOPTS_VALUE)
                pkt->dts = st->last_IP_pts;
            update_initial_timestamps(s, pkt->stream_index, pkt->dts, pkt->pts, pkt);
            if (pkt->dts == AV_NOPTS_VALUE)
                pkt->dts = st->cur_dts;

            /* this is tricky: the dts must be incremented by the duration
            of the frame we are displaying, i.e. the last I- or P-frame */
            if (st->last_IP_duration == 0)
                st->last_IP_duration = pkt->duration;
            if(pkt->dts != AV_NOPTS_VALUE)
                st->cur_dts = pkt->dts + st->last_IP_duration;
            st->last_IP_duration  = pkt->duration;
            st->last_IP_pts= pkt->pts;
            /* cannot compute PTS if not present (we can compute it only
            by knowing the future */
        } else if (pkt->pts != AV_NOPTS_VALUE ||
                   pkt->dts != AV_NOPTS_VALUE ||
                   pkt->duration                ) {
            int duration = pkt->duration;

            /* presentation is not delayed : PTS and DTS are the same */
            if (pkt->pts == AV_NOPTS_VALUE)
                pkt->pts = pkt->dts;
            update_initial_timestamps(s, pkt->stream_index, pkt->pts,
                                      pkt->pts, pkt);
            if (pkt->pts == AV_NOPTS_VALUE)
                pkt->pts = st->cur_dts;
            pkt->dts = pkt->pts;
            if (pkt->pts != AV_NOPTS_VALUE)
                st->cur_dts = pkt->pts + duration;
        }
    }

    if(pkt->pts != AV_NOPTS_VALUE && delay <= MAX_REORDER_DELAY && has_decode_delay_been_guessed(st)){
        st->pts_buffer[0]= pkt->pts;
        for(i=0; i<delay && st->pts_buffer[i] > st->pts_buffer[i+1]; i++)
            FFSWAP(int64_t, st->pts_buffer[i], st->pts_buffer[i+1]);
        if(pkt->dts == AV_NOPTS_VALUE)
            pkt->dts= st->pts_buffer[0];
    }
    if(st->codec->codec_id == AV_CODEC_ID_H264){ // we skipped it above so we try here
        update_initial_timestamps(s, pkt->stream_index, pkt->dts, pkt->pts, pkt); // this should happen on the first packet
    }
    if(pkt->dts > st->cur_dts)
        st->cur_dts = pkt->dts;

    av_dlog(NULL, "OUTdelayed:%d/%d pts:%s, dts:%s cur_dts:%s\n",
            presentation_delayed, delay, av_ts2str(pkt->pts), av_ts2str(pkt->dts), av_ts2str(st->cur_dts));

    /* update flags */
    if (is_intra_only(st->codec))
        pkt->flags |= AV_PKT_FLAG_KEY;
    if (pc)
        pkt->convergence_duration = pc->convergence_duration;
}

static void free_packet_buffer(AVPacketList **pkt_buf, AVPacketList **pkt_buf_end)
{
    while (*pkt_buf) {
        AVPacketList *pktl = *pkt_buf;
        *pkt_buf = pktl->next;
        av_free_packet(&pktl->pkt);
        av_freep(&pktl);
    }
    *pkt_buf_end = NULL;
}

/**
 * Parse a packet, add all split parts to parse_queue
 *
 * @param pkt packet to parse, NULL when flushing the parser at end of stream
 */
static int parse_packet(AVFormatContext *s, AVPacket *pkt, int stream_index)
{
    AVPacket out_pkt = { 0 }, flush_pkt = { 0 };
    AVStream     *st = s->streams[stream_index];
    uint8_t    *data = pkt ? pkt->data : NULL;
    int         size = pkt ? pkt->size : 0;
    int ret = 0, got_output = 0;

    if (!pkt) {
        av_init_packet(&flush_pkt);
        pkt = &flush_pkt;
        got_output = 1;
    } else if (!size && st->parser->flags & PARSER_FLAG_COMPLETE_FRAMES) {
        // preserve 0-size sync packets
        compute_pkt_fields(s, st, st->parser, pkt);
    }

    while (size > 0 || (pkt == &flush_pkt && got_output)) {
        int len;

        av_init_packet(&out_pkt);
        len = av_parser_parse2(st->parser,  st->codec,
                               &out_pkt.data, &out_pkt.size, data, size,
                               pkt->pts, pkt->dts, pkt->pos);

        pkt->pts = pkt->dts = AV_NOPTS_VALUE;
        pkt->pos = -1;
        /* increment read pointer */
        data += len;
        size -= len;

        got_output = !!out_pkt.size;

        if (!out_pkt.size)
            continue;

        /* set the duration */
        out_pkt.duration = 0;
        if (st->codec->codec_type == AVMEDIA_TYPE_AUDIO) {
            if (st->codec->sample_rate > 0) {
                out_pkt.duration = av_rescale_q_rnd(st->parser->duration,
                                                    (AVRational){ 1, st->codec->sample_rate },
                                                    st->time_base,
                                                    AV_ROUND_DOWN);
            }
        } else if (st->codec->time_base.num != 0 &&
                   st->codec->time_base.den != 0) {
            out_pkt.duration = av_rescale_q_rnd(st->parser->duration,
                                                st->codec->time_base,
                                                st->time_base,
                                                AV_ROUND_DOWN);
        }

        out_pkt.stream_index = st->index;
        out_pkt.pts = st->parser->pts;
        out_pkt.dts = st->parser->dts;
        out_pkt.pos = st->parser->pos;

        if(st->need_parsing == AVSTREAM_PARSE_FULL_RAW)
            out_pkt.pos = st->parser->frame_offset;

        if (st->parser->key_frame == 1 ||
            (st->parser->key_frame == -1 &&
             st->parser->pict_type == AV_PICTURE_TYPE_I))
            out_pkt.flags |= AV_PKT_FLAG_KEY;

        if(st->parser->key_frame == -1 && st->parser->pict_type==AV_PICTURE_TYPE_NONE && (pkt->flags&AV_PKT_FLAG_KEY))
            out_pkt.flags |= AV_PKT_FLAG_KEY;

        compute_pkt_fields(s, st, st->parser, &out_pkt);

        if (out_pkt.data == pkt->data && out_pkt.size == pkt->size) {
            out_pkt.destruct = pkt->destruct;
            pkt->destruct = NULL;
        }
        if ((ret = av_dup_packet(&out_pkt)) < 0)
            goto fail;

        if (!add_to_pktbuf(&s->parse_queue, &out_pkt, &s->parse_queue_end)) {
            av_free_packet(&out_pkt);
            ret = AVERROR(ENOMEM);
            goto fail;
        }
    }


    /* end of the stream => close and free the parser */
    if (pkt == &flush_pkt) {
        av_parser_close(st->parser);
        st->parser = NULL;
    }

fail:
    av_free_packet(pkt);
    return ret;
}

static int read_from_packet_buffer(AVPacketList **pkt_buffer,
                                   AVPacketList **pkt_buffer_end,
                                   AVPacket      *pkt)
{
    AVPacketList *pktl;
    av_assert0(*pkt_buffer);
    pktl = *pkt_buffer;
    *pkt = pktl->pkt;
    *pkt_buffer = pktl->next;
    if (!pktl->next)
        *pkt_buffer_end = NULL;
    av_freep(&pktl);
    return 0;
}

static int read_frame_internal(AVFormatContext *s, AVPacket *pkt)
{
    int ret = 0, i, got_packet = 0;

    av_init_packet(pkt);

    while (!got_packet && !s->parse_queue) {
        AVStream *st;
        AVPacket cur_pkt;

        /* read next packet */
        ret = ff_read_packet(s, &cur_pkt);
        if (ret < 0) {
            if (ret == AVERROR(EAGAIN))
                return ret;
            /* flush the parsers */
            for(i = 0; i < s->nb_streams; i++) {
                st = s->streams[i];
                if (st->parser && st->need_parsing)
                    parse_packet(s, NULL, st->index);
            }
            /* all remaining packets are now in parse_queue =>
             * really terminate parsing */
            break;
        }
        ret = 0;
        st  = s->streams[cur_pkt.stream_index];

        if (cur_pkt.pts != AV_NOPTS_VALUE &&
            cur_pkt.dts != AV_NOPTS_VALUE &&
            cur_pkt.pts < cur_pkt.dts) {
            av_log(s, AV_LOG_WARNING, "Invalid timestamps stream=%d, pts=%s, dts=%s, size=%d\n",
                   cur_pkt.stream_index,
                   av_ts2str(cur_pkt.pts),
                   av_ts2str(cur_pkt.dts),
                   cur_pkt.size);
        }
        if (s->debug & FF_FDEBUG_TS)
            av_log(s, AV_LOG_DEBUG, "ff_read_packet stream=%d, pts=%s, dts=%s, size=%d, duration=%d, flags=%d\n",
                   cur_pkt.stream_index,
                   av_ts2str(cur_pkt.pts),
                   av_ts2str(cur_pkt.dts),
                   cur_pkt.size,
                   cur_pkt.duration,
                   cur_pkt.flags);

        if (st->need_parsing && !st->parser && !(s->flags & AVFMT_FLAG_NOPARSE)) {
            st->parser = av_parser_init(st->codec->codec_id);
            if (!st->parser) {
                av_log(s, AV_LOG_VERBOSE, "parser not found for codec "
                       "%s, packets or times may be invalid.\n",
                       avcodec_get_name(st->codec->codec_id));
                /* no parser available: just output the raw packets */
                st->need_parsing = AVSTREAM_PARSE_NONE;
            } else if(st->need_parsing == AVSTREAM_PARSE_HEADERS) {
                st->parser->flags |= PARSER_FLAG_COMPLETE_FRAMES;
            } else if(st->need_parsing == AVSTREAM_PARSE_FULL_ONCE) {
                st->parser->flags |= PARSER_FLAG_ONCE;
            } else if(st->need_parsing == AVSTREAM_PARSE_FULL_RAW) {
                st->parser->flags |= PARSER_FLAG_USE_CODEC_TS;
            }
        }

        if (!st->need_parsing || !st->parser) {
            /* no parsing needed: we just output the packet as is */
            *pkt = cur_pkt;
            compute_pkt_fields(s, st, NULL, pkt);
            if ((s->iformat->flags & AVFMT_GENERIC_INDEX) &&
                (pkt->flags & AV_PKT_FLAG_KEY) && pkt->dts != AV_NOPTS_VALUE) {
                ff_reduce_index(s, st->index);
                av_add_index_entry(st, pkt->pos, pkt->dts, 0, 0, AVINDEX_KEYFRAME);
            }
            got_packet = 1;
        } else if (st->discard < AVDISCARD_ALL) {
            if ((ret = parse_packet(s, &cur_pkt, cur_pkt.stream_index)) < 0)
                return ret;
        } else {
            /* free packet */
            av_free_packet(&cur_pkt);
        }
        if (pkt->flags & AV_PKT_FLAG_KEY)
            st->skip_to_keyframe = 0;
        if (st->skip_to_keyframe) {
            av_free_packet(&cur_pkt);
            if (got_packet) {
                *pkt = cur_pkt;
            }
            got_packet = 0;
        }
    }

    if (!got_packet && s->parse_queue)
        ret = read_from_packet_buffer(&s->parse_queue, &s->parse_queue_end, pkt);

    if(s->debug & FF_FDEBUG_TS)
        av_log(s, AV_LOG_DEBUG, "read_frame_internal stream=%d, pts=%s, dts=%s, size=%d, duration=%d, flags=%d\n",
            pkt->stream_index,
            av_ts2str(pkt->pts),
            av_ts2str(pkt->dts),
            pkt->size,
            pkt->duration,
            pkt->flags);

    return ret;
}

int av_read_frame(AVFormatContext *s, AVPacket *pkt)
{
    const int genpts = s->flags & AVFMT_FLAG_GENPTS;
    int          eof = 0;
    int ret;
    AVStream *st;

    if (!genpts) {
        ret = s->packet_buffer ?
            read_from_packet_buffer(&s->packet_buffer, &s->packet_buffer_end, pkt) :
            read_frame_internal(s, pkt);
        if (ret < 0)
            return ret;
        goto return_packet;
    }

    for (;;) {
        AVPacketList *pktl = s->packet_buffer;

        if (pktl) {
            AVPacket *next_pkt = &pktl->pkt;

            if (next_pkt->dts != AV_NOPTS_VALUE) {
                int wrap_bits = s->streams[next_pkt->stream_index]->pts_wrap_bits;
                // last dts seen for this stream. if any of packets following
                // current one had no dts, we will set this to AV_NOPTS_VALUE.
                int64_t last_dts = next_pkt->dts;
                while (pktl && next_pkt->pts == AV_NOPTS_VALUE) {
                    if (pktl->pkt.stream_index == next_pkt->stream_index &&
                        (av_compare_mod(next_pkt->dts, pktl->pkt.dts, 2LL << (wrap_bits - 1)) < 0)) {
                        if (av_compare_mod(pktl->pkt.pts, pktl->pkt.dts, 2LL << (wrap_bits - 1))) { //not b frame
                            next_pkt->pts = pktl->pkt.dts;
                        }
                        if (last_dts != AV_NOPTS_VALUE) {
                            // Once last dts was set to AV_NOPTS_VALUE, we don't change it.
                            last_dts = pktl->pkt.dts;
                        }
                    }
                    pktl = pktl->next;
                }
                if (eof && next_pkt->pts == AV_NOPTS_VALUE && last_dts != AV_NOPTS_VALUE) {
                    // Fixing the last reference frame had none pts issue (For MXF etc).
                    // We only do this when
                    // 1. eof.
                    // 2. we are not able to resolve a pts value for current packet.
                    // 3. the packets for this stream at the end of the files had valid dts.
                    next_pkt->pts = last_dts + next_pkt->duration;
                }
                pktl = s->packet_buffer;
            }

            /* read packet from packet buffer, if there is data */
            if (!(next_pkt->pts == AV_NOPTS_VALUE &&
                  next_pkt->dts != AV_NOPTS_VALUE && !eof)) {
                ret = read_from_packet_buffer(&s->packet_buffer,
                                               &s->packet_buffer_end, pkt);
                goto return_packet;
            }
        }

        ret = read_frame_internal(s, pkt);
        if (ret < 0) {
            if (pktl && ret != AVERROR(EAGAIN)) {
                eof = 1;
                continue;
            } else
                return ret;
        }

        if (av_dup_packet(add_to_pktbuf(&s->packet_buffer, pkt,
                          &s->packet_buffer_end)) < 0)
            return AVERROR(ENOMEM);
    }

return_packet:

    st = s->streams[pkt->stream_index];
    if (st->skip_samples) {
        uint8_t *p = av_packet_new_side_data(pkt, AV_PKT_DATA_SKIP_SAMPLES, 10);
        AV_WL32(p, st->skip_samples);
        av_log(s, AV_LOG_DEBUG, "demuxer injecting skip %d\n", st->skip_samples);
        st->skip_samples = 0;
    }

    if ((s->iformat->flags & AVFMT_GENERIC_INDEX) && pkt->flags & AV_PKT_FLAG_KEY) {
        ff_reduce_index(s, st->index);
        av_add_index_entry(st, pkt->pos, pkt->dts, 0, 0, AVINDEX_KEYFRAME);
    }

    if (is_relative(pkt->dts))
        pkt->dts -= RELATIVE_TS_BASE;
    if (is_relative(pkt->pts))
        pkt->pts -= RELATIVE_TS_BASE;

    return ret;
}

/* XXX: suppress the packet queue */
static void flush_packet_queue(AVFormatContext *s)
{
    free_packet_buffer(&s->parse_queue,       &s->parse_queue_end);
    free_packet_buffer(&s->packet_buffer,     &s->packet_buffer_end);
    free_packet_buffer(&s->raw_packet_buffer, &s->raw_packet_buffer_end);

    s->raw_packet_buffer_remaining_size = RAW_PACKET_BUFFER_SIZE;
}

/*******************************************************/
/* seek support */

int av_find_default_stream_index(AVFormatContext *s)
{
    int first_audio_index = -1;
    int i;
    AVStream *st;

    if (s->nb_streams <= 0)
        return -1;
    for(i = 0; i < s->nb_streams; i++) {
        st = s->streams[i];
        if (st->codec->codec_type == AVMEDIA_TYPE_VIDEO &&
            !(st->disposition & AV_DISPOSITION_ATTACHED_PIC)) {
            return i;
        }
        if (first_audio_index < 0 && st->codec->codec_type == AVMEDIA_TYPE_AUDIO)
            first_audio_index = i;
    }
    return first_audio_index >= 0 ? first_audio_index : 0;
}

/**
 * Flush the frame reader.
 */
void ff_read_frame_flush(AVFormatContext *s)
{
    AVStream *st;
    int i, j;

    flush_packet_queue(s);

    /* for each stream, reset read state */
    for(i = 0; i < s->nb_streams; i++) {
        st = s->streams[i];

        if (st->parser) {
            av_parser_close(st->parser);
            st->parser = NULL;
        }
        st->last_IP_pts = AV_NOPTS_VALUE;
        if(st->first_dts == AV_NOPTS_VALUE) st->cur_dts = RELATIVE_TS_BASE;
        else                                st->cur_dts = AV_NOPTS_VALUE; /* we set the current DTS to an unspecified origin */
        st->reference_dts = AV_NOPTS_VALUE;

        st->probe_packets = MAX_PROBE_PACKETS;

        for(j=0; j<MAX_REORDER_DELAY+1; j++)
            st->pts_buffer[j]= AV_NOPTS_VALUE;
    }
}

void ff_update_cur_dts(AVFormatContext *s, AVStream *ref_st, int64_t timestamp)
{
    int i;

    for(i = 0; i < s->nb_streams; i++) {
        AVStream *st = s->streams[i];

        st->cur_dts = av_rescale(timestamp,
                                 st->time_base.den * (int64_t)ref_st->time_base.num,
                                 st->time_base.num * (int64_t)ref_st->time_base.den);
    }
}

void ff_reduce_index(AVFormatContext *s, int stream_index)
{
    AVStream *st= s->streams[stream_index];
    unsigned int max_entries= s->max_index_size / sizeof(AVIndexEntry);

    if((unsigned)st->nb_index_entries >= max_entries){
        int i;
        for(i=0; 2*i<st->nb_index_entries; i++)
            st->index_entries[i]= st->index_entries[2*i];
        st->nb_index_entries= i;
    }
}

int ff_add_index_entry(AVIndexEntry **index_entries,
                       int *nb_index_entries,
                       unsigned int *index_entries_allocated_size,
                       int64_t pos, int64_t timestamp, int size, int distance, int flags)
{
    AVIndexEntry *entries, *ie;
    int index;

    if((unsigned)*nb_index_entries + 1 >= UINT_MAX / sizeof(AVIndexEntry))
        return -1;

    if(timestamp == AV_NOPTS_VALUE)
        return AVERROR(EINVAL);

    if (is_relative(timestamp)) //FIXME this maintains previous behavior but we should shift by the correct offset once known
        timestamp -= RELATIVE_TS_BASE;

    entries = av_fast_realloc(*index_entries,
                              index_entries_allocated_size,
                              (*nb_index_entries + 1) *
                              sizeof(AVIndexEntry));
    if(!entries)
        return -1;

    *index_entries= entries;

    index= ff_index_search_timestamp(*index_entries, *nb_index_entries, timestamp, AVSEEK_FLAG_ANY);

    if(index<0){
        index= (*nb_index_entries)++;
        ie= &entries[index];
        assert(index==0 || ie[-1].timestamp < timestamp);
    }else{
        ie= &entries[index];
        if(ie->timestamp != timestamp){
            if(ie->timestamp <= timestamp)
                return -1;
            memmove(entries + index + 1, entries + index, sizeof(AVIndexEntry)*(*nb_index_entries - index));
            (*nb_index_entries)++;
        }else if(ie->pos == pos && distance < ie->min_distance) //do not reduce the distance
            distance= ie->min_distance;
    }

    ie->pos = pos;
    ie->timestamp = timestamp;
    ie->min_distance= distance;
    ie->size= size;
    ie->flags = flags;

    return index;
}

int av_add_index_entry(AVStream *st,
                       int64_t pos, int64_t timestamp, int size, int distance, int flags)
{
    timestamp = wrap_timestamp(st, timestamp);
    return ff_add_index_entry(&st->index_entries, &st->nb_index_entries,
                              &st->index_entries_allocated_size, pos,
                              timestamp, size, distance, flags);
}

int ff_index_search_timestamp(const AVIndexEntry *entries, int nb_entries,
                              int64_t wanted_timestamp, int flags)
{
    int a, b, m;
    int64_t timestamp;

    a = - 1;
    b = nb_entries;

    //optimize appending index entries at the end
    if(b && entries[b-1].timestamp < wanted_timestamp)
        a= b-1;

    while (b - a > 1) {
        m = (a + b) >> 1;
        timestamp = entries[m].timestamp;
        if(timestamp >= wanted_timestamp)
            b = m;
        if(timestamp <= wanted_timestamp)
            a = m;
    }
    m= (flags & AVSEEK_FLAG_BACKWARD) ? a : b;

    if(!(flags & AVSEEK_FLAG_ANY)){
        while(m>=0 && m<nb_entries && !(entries[m].flags & AVINDEX_KEYFRAME)){
            m += (flags & AVSEEK_FLAG_BACKWARD) ? -1 : 1;
        }
    }

    if(m == nb_entries)
        return -1;
    return  m;
}

int av_index_search_timestamp(AVStream *st, int64_t wanted_timestamp,
                              int flags)
{
    return ff_index_search_timestamp(st->index_entries, st->nb_index_entries,
                                     wanted_timestamp, flags);
}

static int64_t ff_read_timestamp(AVFormatContext *s, int stream_index, int64_t *ppos, int64_t pos_limit,
                                 int64_t (*read_timestamp)(struct AVFormatContext *, int , int64_t *, int64_t ))
{
    int64_t ts = read_timestamp(s, stream_index, ppos, pos_limit);
    if (stream_index >= 0)
        ts = wrap_timestamp(s->streams[stream_index], ts);
    return ts;
}

int ff_seek_frame_binary(AVFormatContext *s, int stream_index, int64_t target_ts, int flags)
{
    AVInputFormat *avif= s->iformat;
    int64_t av_uninit(pos_min), av_uninit(pos_max), pos, pos_limit;
    int64_t ts_min, ts_max, ts;
    int index;
    int64_t ret;
    AVStream *st;

    if (stream_index < 0)
        return -1;

    av_dlog(s, "read_seek: %d %s\n", stream_index, av_ts2str(target_ts));

    ts_max=
    ts_min= AV_NOPTS_VALUE;
    pos_limit= -1; //gcc falsely says it may be uninitialized

    st= s->streams[stream_index];
    if(st->index_entries){
        AVIndexEntry *e;

        index= av_index_search_timestamp(st, target_ts, flags | AVSEEK_FLAG_BACKWARD); //FIXME whole func must be checked for non-keyframe entries in index case, especially read_timestamp()
        index= FFMAX(index, 0);
        e= &st->index_entries[index];

        if(e->timestamp <= target_ts || e->pos == e->min_distance){
            pos_min= e->pos;
            ts_min= e->timestamp;
            av_dlog(s, "using cached pos_min=0x%"PRIx64" dts_min=%s\n",
                    pos_min, av_ts2str(ts_min));
        }else{
            assert(index==0);
        }

        index= av_index_search_timestamp(st, target_ts, flags & ~AVSEEK_FLAG_BACKWARD);
        assert(index < st->nb_index_entries);
        if(index >= 0){
            e= &st->index_entries[index];
            assert(e->timestamp >= target_ts);
            pos_max= e->pos;
            ts_max= e->timestamp;
            pos_limit= pos_max - e->min_distance;
            av_dlog(s, "using cached pos_max=0x%"PRIx64" pos_limit=0x%"PRIx64" dts_max=%s\n",
                    pos_max, pos_limit, av_ts2str(ts_max));
        }
    }

    pos= ff_gen_search(s, stream_index, target_ts, pos_min, pos_max, pos_limit, ts_min, ts_max, flags, &ts, avif->read_timestamp);
    if(pos<0)
        return -1;

    /* do the seek */
    if ((ret = avio_seek(s->pb, pos, SEEK_SET)) < 0)
        return ret;

    ff_read_frame_flush(s);
    ff_update_cur_dts(s, st, ts);

    return 0;
}

int64_t ff_gen_search(AVFormatContext *s, int stream_index, int64_t target_ts,
                      int64_t pos_min, int64_t pos_max, int64_t pos_limit,
                      int64_t ts_min, int64_t ts_max, int flags, int64_t *ts_ret,
                      int64_t (*read_timestamp)(struct AVFormatContext *, int , int64_t *, int64_t ))
{
    int64_t pos, ts;
    int64_t start_pos, filesize;
    int no_change;

    av_dlog(s, "gen_seek: %d %s\n", stream_index, av_ts2str(target_ts));

    if(ts_min == AV_NOPTS_VALUE){
        pos_min = s->data_offset;
        ts_min = ff_read_timestamp(s, stream_index, &pos_min, INT64_MAX, read_timestamp);
        if (ts_min == AV_NOPTS_VALUE)
            return -1;
    }

    if(ts_min >= target_ts){
        *ts_ret= ts_min;
        return pos_min;
    }

    if(ts_max == AV_NOPTS_VALUE){
        int step= 1024;
        filesize = avio_size(s->pb);
        pos_max = filesize - 1;
        do{
            pos_max -= step;
            ts_max = ff_read_timestamp(s, stream_index, &pos_max, pos_max + step, read_timestamp);
            step += step;
        }while(ts_max == AV_NOPTS_VALUE && pos_max >= step);
        if (ts_max == AV_NOPTS_VALUE)
            return -1;

        for(;;){
            int64_t tmp_pos= pos_max + 1;
            int64_t tmp_ts= ff_read_timestamp(s, stream_index, &tmp_pos, INT64_MAX, read_timestamp);
            if(tmp_ts == AV_NOPTS_VALUE)
                break;
            ts_max= tmp_ts;
            pos_max= tmp_pos;
            if(tmp_pos >= filesize)
                break;
        }
        pos_limit= pos_max;
    }

    if(ts_max <= target_ts){
        *ts_ret= ts_max;
        return pos_max;
    }

    if(ts_min > ts_max){
        return -1;
    }else if(ts_min == ts_max){
        pos_limit= pos_min;
    }

    no_change=0;
    while (pos_min < pos_limit) {
        av_dlog(s, "pos_min=0x%"PRIx64" pos_max=0x%"PRIx64" dts_min=%s dts_max=%s\n",
                pos_min, pos_max, av_ts2str(ts_min), av_ts2str(ts_max));
        assert(pos_limit <= pos_max);

        if(no_change==0){
            int64_t approximate_keyframe_distance= pos_max - pos_limit;
            // interpolate position (better than dichotomy)
            pos = av_rescale(target_ts - ts_min, pos_max - pos_min, ts_max - ts_min)
                + pos_min - approximate_keyframe_distance;
        }else if(no_change==1){
            // bisection, if interpolation failed to change min or max pos last time
            pos = (pos_min + pos_limit)>>1;
        }else{
            /* linear search if bisection failed, can only happen if there
               are very few or no keyframes between min/max */
            pos=pos_min;
        }
        if(pos <= pos_min)
            pos= pos_min + 1;
        else if(pos > pos_limit)
            pos= pos_limit;
        start_pos= pos;

        ts = ff_read_timestamp(s, stream_index, &pos, INT64_MAX, read_timestamp); //may pass pos_limit instead of -1
        if(pos == pos_max)
            no_change++;
        else
            no_change=0;
        av_dlog(s, "%"PRId64" %"PRId64" %"PRId64" / %s %s %s target:%s limit:%"PRId64" start:%"PRId64" noc:%d\n",
                pos_min, pos, pos_max,
                av_ts2str(ts_min), av_ts2str(ts), av_ts2str(ts_max), av_ts2str(target_ts),
                pos_limit, start_pos, no_change);
        if(ts == AV_NOPTS_VALUE){
            av_log(s, AV_LOG_ERROR, "read_timestamp() failed in the middle\n");
            return -1;
        }
        assert(ts != AV_NOPTS_VALUE);
        if (target_ts <= ts) {
            pos_limit = start_pos - 1;
            pos_max = pos;
            ts_max = ts;
        }
        if (target_ts >= ts) {
            pos_min = pos;
            ts_min = ts;
        }
    }

    pos = (flags & AVSEEK_FLAG_BACKWARD) ? pos_min : pos_max;
    ts  = (flags & AVSEEK_FLAG_BACKWARD) ?  ts_min :  ts_max;
#if 0
    pos_min = pos;
    ts_min = ff_read_timestamp(s, stream_index, &pos_min, INT64_MAX, read_timestamp);
    pos_min++;
    ts_max = ff_read_timestamp(s, stream_index, &pos_min, INT64_MAX, read_timestamp);
    av_dlog(s, "pos=0x%"PRIx64" %s<=%s<=%s\n",
            pos, av_ts2str(ts_min), av_ts2str(target_ts), av_ts2str(ts_max));
#endif
    *ts_ret= ts;
    return pos;
}

static int seek_frame_byte(AVFormatContext *s, int stream_index, int64_t pos, int flags){
    int64_t pos_min, pos_max;

    pos_min = s->data_offset;
    pos_max = avio_size(s->pb) - 1;

    if     (pos < pos_min) pos= pos_min;
    else if(pos > pos_max) pos= pos_max;

    avio_seek(s->pb, pos, SEEK_SET);

    return 0;
}

static int seek_frame_generic(AVFormatContext *s,
                                 int stream_index, int64_t timestamp, int flags)
{
    int index;
    int64_t ret;
    AVStream *st;
    AVIndexEntry *ie;

    st = s->streams[stream_index];

    index = av_index_search_timestamp(st, timestamp, flags);

    if(index < 0 && st->nb_index_entries && timestamp < st->index_entries[0].timestamp)
        return -1;

    if(index < 0 || index==st->nb_index_entries-1){
        AVPacket pkt;
        int nonkey=0;

        if(st->nb_index_entries){
            assert(st->index_entries);
            ie= &st->index_entries[st->nb_index_entries-1];
            if ((ret = avio_seek(s->pb, ie->pos, SEEK_SET)) < 0)
                return ret;
            ff_update_cur_dts(s, st, ie->timestamp);
        }else{
            if ((ret = avio_seek(s->pb, s->data_offset, SEEK_SET)) < 0)
                return ret;
        }
        for (;;) {
            int read_status;
            do{
                read_status = av_read_frame(s, &pkt);
            } while (read_status == AVERROR(EAGAIN));
            if (read_status < 0)
                break;
            av_free_packet(&pkt);
            if(stream_index == pkt.stream_index && pkt.dts > timestamp){
                if(pkt.flags & AV_PKT_FLAG_KEY)
                    break;
                if(nonkey++ > 1000 && st->codec->codec_id != AV_CODEC_ID_CDGRAPHICS){
                    av_log(s, AV_LOG_ERROR,"seek_frame_generic failed as this stream seems to contain no keyframes after the target timestamp, %d non keyframes found\n", nonkey);
                    break;
                }
            }
        }
        index = av_index_search_timestamp(st, timestamp, flags);
    }
    if (index < 0)
        return -1;

    ff_read_frame_flush(s);
    if (s->iformat->read_seek){
        if(s->iformat->read_seek(s, stream_index, timestamp, flags) >= 0)
            return 0;
    }
    ie = &st->index_entries[index];
    if ((ret = avio_seek(s->pb, ie->pos, SEEK_SET)) < 0)
        return ret;
    ff_update_cur_dts(s, st, ie->timestamp);

    return 0;
}

static int seek_frame_internal(AVFormatContext *s, int stream_index,
                               int64_t timestamp, int flags)
{
    int ret;
    AVStream *st;

    if (flags & AVSEEK_FLAG_BYTE) {
        if (s->iformat->flags & AVFMT_NO_BYTE_SEEK)
            return -1;
        ff_read_frame_flush(s);
        return seek_frame_byte(s, stream_index, timestamp, flags);
    }

    if(stream_index < 0){
        stream_index= av_find_default_stream_index(s);
        if(stream_index < 0)
            return -1;

        st= s->streams[stream_index];
        /* timestamp for default must be expressed in AV_TIME_BASE units */
        timestamp = av_rescale(timestamp, st->time_base.den, AV_TIME_BASE * (int64_t)st->time_base.num);
    }

    /* first, we try the format specific seek */
    if (s->iformat->read_seek) {
        ff_read_frame_flush(s);
        ret = s->iformat->read_seek(s, stream_index, timestamp, flags);
    } else
        ret = -1;
    if (ret >= 0) {
        return 0;
    }

    if (s->iformat->read_timestamp && !(s->iformat->flags & AVFMT_NOBINSEARCH)) {
        ff_read_frame_flush(s);
        return ff_seek_frame_binary(s, stream_index, timestamp, flags);
    } else if (!(s->iformat->flags & AVFMT_NOGENSEARCH)) {
        ff_read_frame_flush(s);
        return seek_frame_generic(s, stream_index, timestamp, flags);
    }
    else
        return -1;
}

int av_seek_frame(AVFormatContext *s, int stream_index, int64_t timestamp, int flags)
{
    int ret = seek_frame_internal(s, stream_index, timestamp, flags);

    if (ret >= 0)
        avformat_queue_attached_pictures(s);

    return ret;
}

int avformat_seek_file(AVFormatContext *s, int stream_index, int64_t min_ts, int64_t ts, int64_t max_ts, int flags)
{
    if(min_ts > ts || max_ts < ts)
        return -1;

    if (s->iformat->read_seek2) {
        int ret;
        ff_read_frame_flush(s);

        if (stream_index == -1 && s->nb_streams == 1) {
            AVRational time_base = s->streams[0]->time_base;
            ts = av_rescale_q(ts, AV_TIME_BASE_Q, time_base);
            min_ts = av_rescale_rnd(min_ts, time_base.den,
                                    time_base.num * (int64_t)AV_TIME_BASE,
                                    AV_ROUND_UP   | AV_ROUND_PASS_MINMAX);
            max_ts = av_rescale_rnd(max_ts, time_base.den,
                                    time_base.num * (int64_t)AV_TIME_BASE,
                                    AV_ROUND_DOWN | AV_ROUND_PASS_MINMAX);
        }

        ret = s->iformat->read_seek2(s, stream_index, min_ts, ts, max_ts, flags);

        if (ret >= 0)
            avformat_queue_attached_pictures(s);
        return ret;
    }

    if(s->iformat->read_timestamp){
        //try to seek via read_timestamp()
    }

    //Fallback to old API if new is not implemented but old is
    //Note the old has somewhat different semantics
    if (s->iformat->read_seek || 1) {
        int dir = (ts - (uint64_t)min_ts > (uint64_t)max_ts - ts ? AVSEEK_FLAG_BACKWARD : 0);
        int ret = av_seek_frame(s, stream_index, ts, flags | dir);
        if (ret<0 && ts != min_ts && max_ts != ts) {
            ret = av_seek_frame(s, stream_index, dir ? max_ts : min_ts, flags | dir);
            if (ret >= 0)
                ret = av_seek_frame(s, stream_index, ts, flags | (dir^AVSEEK_FLAG_BACKWARD));
        }
        return ret;
    }

    // try some generic seek like seek_frame_generic() but with new ts semantics
    return -1; //unreachable
}

/*******************************************************/

/**
 * Return TRUE if the stream has accurate duration in any stream.
 *
 * @return TRUE if the stream has accurate duration for at least one component.
 */
static int has_duration(AVFormatContext *ic)
{
    int i;
    AVStream *st;

    for(i = 0;i < ic->nb_streams; i++) {
        st = ic->streams[i];
        if (st->duration != AV_NOPTS_VALUE)
            return 1;
    }
    if (ic->duration != AV_NOPTS_VALUE)
        return 1;
    return 0;
}

/**
 * Estimate the stream timings from the one of each components.
 *
 * Also computes the global bitrate if possible.
 */
static void update_stream_timings(AVFormatContext *ic)
{
    int64_t start_time, start_time1, start_time_text, end_time, end_time1;
    int64_t duration, duration1, filesize;
    int i;
    AVStream *st;
    AVProgram *p;

    start_time = INT64_MAX;
    start_time_text = INT64_MAX;
    end_time = INT64_MIN;
    duration = INT64_MIN;
    for(i = 0;i < ic->nb_streams; i++) {
        st = ic->streams[i];
        if (st->start_time != AV_NOPTS_VALUE && st->time_base.den) {
            start_time1= av_rescale_q(st->start_time, st->time_base, AV_TIME_BASE_Q);
            if (st->codec->codec_type == AVMEDIA_TYPE_SUBTITLE || st->codec->codec_type == AVMEDIA_TYPE_DATA) {
                if (start_time1 < start_time_text)
                    start_time_text = start_time1;
            } else
                start_time = FFMIN(start_time, start_time1);
            end_time1 = AV_NOPTS_VALUE;
            if (st->duration != AV_NOPTS_VALUE) {
                end_time1 = start_time1
                          + av_rescale_q(st->duration, st->time_base, AV_TIME_BASE_Q);
                end_time = FFMAX(end_time, end_time1);
            }
            for(p = NULL; (p = av_find_program_from_stream(ic, p, i)); ){
                if(p->start_time == AV_NOPTS_VALUE || p->start_time > start_time1)
                    p->start_time = start_time1;
                if(p->end_time < end_time1)
                    p->end_time = end_time1;
            }
        }
        if (st->duration != AV_NOPTS_VALUE) {
            duration1 = av_rescale_q(st->duration, st->time_base, AV_TIME_BASE_Q);
            duration = FFMAX(duration, duration1);
        }
    }
    if (start_time == INT64_MAX || (start_time > start_time_text && start_time - start_time_text < AV_TIME_BASE))
        start_time = start_time_text;
    else if(start_time > start_time_text)
        av_log(ic, AV_LOG_VERBOSE, "Ignoring outlier non primary stream starttime %f\n", start_time_text / (float)AV_TIME_BASE);

    if (start_time != INT64_MAX) {
        ic->start_time = start_time;
        if (end_time != INT64_MIN) {
            if (ic->nb_programs) {
                for (i=0; i<ic->nb_programs; i++) {
                    p = ic->programs[i];
                    if(p->start_time != AV_NOPTS_VALUE && p->end_time > p->start_time)
                        duration = FFMAX(duration, p->end_time - p->start_time);
                }
            } else
                duration = FFMAX(duration, end_time - start_time);
        }
    }
    if (duration != INT64_MIN && duration > 0 && ic->duration == AV_NOPTS_VALUE) {
        ic->duration = duration;
    }
        if (ic->pb && (filesize = avio_size(ic->pb)) > 0 && ic->duration != AV_NOPTS_VALUE) {
            /* compute the bitrate */
            ic->bit_rate = (double)filesize * 8.0 * AV_TIME_BASE /
                (double)ic->duration;
        }
}

static void fill_all_stream_timings(AVFormatContext *ic)
{
    int i;
    AVStream *st;

    update_stream_timings(ic);
    for(i = 0;i < ic->nb_streams; i++) {
        st = ic->streams[i];
        if (st->start_time == AV_NOPTS_VALUE) {
            if(ic->start_time != AV_NOPTS_VALUE)
                st->start_time = av_rescale_q(ic->start_time, AV_TIME_BASE_Q, st->time_base);
            if(ic->duration != AV_NOPTS_VALUE)
                st->duration = av_rescale_q(ic->duration, AV_TIME_BASE_Q, st->time_base);
        }
    }
}

static void estimate_timings_from_bit_rate(AVFormatContext *ic)
{
    int64_t filesize, duration;
    int i;
    AVStream *st;

    /* if bit_rate is already set, we believe it */
    if (ic->bit_rate <= 0) {
        int bit_rate = 0;
        for(i=0;i<ic->nb_streams;i++) {
            st = ic->streams[i];
            if (st->codec->bit_rate > 0) {
                if (INT_MAX - st->codec->bit_rate < bit_rate) {
                    bit_rate = 0;
                    break;
                }
                bit_rate += st->codec->bit_rate;
            }
        }
        ic->bit_rate = bit_rate;
    }

    /* if duration is already set, we believe it */
    if (ic->duration == AV_NOPTS_VALUE &&
        ic->bit_rate != 0) {
        filesize = ic->pb ? avio_size(ic->pb) : 0;
        if (filesize > 0) {
            for(i = 0; i < ic->nb_streams; i++) {
                st = ic->streams[i];
                duration= av_rescale(8*filesize, st->time_base.den, ic->bit_rate*(int64_t)st->time_base.num);
                if (st->duration == AV_NOPTS_VALUE)
                    st->duration = duration;
            }
        }
    }
}

#define DURATION_MAX_READ_SIZE 250000LL
#define DURATION_MAX_RETRY 4

/* only usable for MPEG-PS streams */
static void estimate_timings_from_pts(AVFormatContext *ic, int64_t old_offset)
{
    AVPacket pkt1, *pkt = &pkt1;
    AVStream *st;
    int read_size, i, ret;
    int64_t end_time;
    int64_t filesize, offset, duration;
    int retry=0;

    /* flush packet queue */
    flush_packet_queue(ic);

    for (i=0; i<ic->nb_streams; i++) {
        st = ic->streams[i];
        if (st->start_time == AV_NOPTS_VALUE && st->first_dts == AV_NOPTS_VALUE)
            av_log(st->codec, AV_LOG_WARNING, "start time is not set in estimate_timings_from_pts\n");

        if (st->parser) {
            av_parser_close(st->parser);
            st->parser= NULL;
        }
    }

    /* estimate the end time (duration) */
    /* XXX: may need to support wrapping */
    filesize = ic->pb ? avio_size(ic->pb) : 0;
    end_time = AV_NOPTS_VALUE;
    do{
        offset = filesize - (DURATION_MAX_READ_SIZE<<retry);
        if (offset < 0)
            offset = 0;

        avio_seek(ic->pb, offset, SEEK_SET);
        read_size = 0;
        for(;;) {
            if (read_size >= DURATION_MAX_READ_SIZE<<(FFMAX(retry-1,0)))
                break;

            do {
                ret = ff_read_packet(ic, pkt);
            } while(ret == AVERROR(EAGAIN));
            if (ret != 0)
                break;
            read_size += pkt->size;
            st = ic->streams[pkt->stream_index];
            if (pkt->pts != AV_NOPTS_VALUE &&
                (st->start_time != AV_NOPTS_VALUE ||
                 st->first_dts  != AV_NOPTS_VALUE)) {
                duration = end_time = pkt->pts;
                if (st->start_time != AV_NOPTS_VALUE)
                    duration -= st->start_time;
                else
                    duration -= st->first_dts;
                if (duration > 0) {
                    if (st->duration == AV_NOPTS_VALUE || st->duration < duration)
                        st->duration = duration;
                }
            }
            av_free_packet(pkt);
        }
    }while(   end_time==AV_NOPTS_VALUE
           && filesize > (DURATION_MAX_READ_SIZE<<retry)
           && ++retry <= DURATION_MAX_RETRY);

    fill_all_stream_timings(ic);

    avio_seek(ic->pb, old_offset, SEEK_SET);
    for (i=0; i<ic->nb_streams; i++) {
        st= ic->streams[i];
        st->cur_dts= st->first_dts;
        st->last_IP_pts = AV_NOPTS_VALUE;
        st->reference_dts = AV_NOPTS_VALUE;
    }
}

static void estimate_timings(AVFormatContext *ic, int64_t old_offset)
{
    int64_t file_size;

    /* get the file size, if possible */
    if (ic->iformat->flags & AVFMT_NOFILE) {
        file_size = 0;
    } else {
        file_size = avio_size(ic->pb);
        file_size = FFMAX(0, file_size);
    }

    if ((!strcmp(ic->iformat->name, "mpeg") ||
         !strcmp(ic->iformat->name, "mpegts")) &&
        file_size && ic->pb->seekable) {
        /* get accurate estimate from the PTSes */
        estimate_timings_from_pts(ic, old_offset);
        ic->duration_estimation_method = AVFMT_DURATION_FROM_PTS;
    } else if (has_duration(ic)) {
        /* at least one component has timings - we use them for all
           the components */
        fill_all_stream_timings(ic);
        ic->duration_estimation_method = AVFMT_DURATION_FROM_STREAM;
    } else {
        av_log(ic, AV_LOG_WARNING, "Estimating duration from bitrate, this may be inaccurate\n");
        /* less precise: use bitrate info */
        estimate_timings_from_bit_rate(ic);
        ic->duration_estimation_method = AVFMT_DURATION_FROM_BITRATE;
    }
    update_stream_timings(ic);

    {
        int i;
        AVStream av_unused *st;
        for(i = 0;i < ic->nb_streams; i++) {
            st = ic->streams[i];
            av_dlog(ic, "%d: start_time: %0.3f duration: %0.3f\n", i,
                    (double) st->start_time / AV_TIME_BASE,
                    (double) st->duration   / AV_TIME_BASE);
        }
        av_dlog(ic, "stream: start_time: %0.3f duration: %0.3f bitrate=%d kb/s\n",
                (double) ic->start_time / AV_TIME_BASE,
                (double) ic->duration   / AV_TIME_BASE,
                ic->bit_rate / 1000);
    }
}

static int has_codec_parameters(AVStream *st, const char **errmsg_ptr)
{
    AVCodecContext *avctx = st->codec;

#define FAIL(errmsg) do {                                         \
        if (errmsg_ptr)                                           \
            *errmsg_ptr = errmsg;                                 \
        return 0;                                                 \
    } while (0)

    switch (avctx->codec_type) {
    case AVMEDIA_TYPE_AUDIO:
        if (!avctx->frame_size && determinable_frame_size(avctx))
            FAIL("unspecified frame size");
        if (st->info->found_decoder >= 0 && avctx->sample_fmt == AV_SAMPLE_FMT_NONE)
            FAIL("unspecified sample format");
        if (!avctx->sample_rate)
            FAIL("unspecified sample rate");
        if (!avctx->channels)
            FAIL("unspecified number of channels");
        if (st->info->found_decoder >= 0 && !st->nb_decoded_frames && avctx->codec_id == AV_CODEC_ID_DTS)
            FAIL("no decodable DTS frames");
        break;
    case AVMEDIA_TYPE_VIDEO:
        if (!avctx->width)
            FAIL("unspecified size");
        if (st->info->found_decoder >= 0 && avctx->pix_fmt == AV_PIX_FMT_NONE)
            FAIL("unspecified pixel format");
        break;
    case AVMEDIA_TYPE_SUBTITLE:
        if (avctx->codec_id == AV_CODEC_ID_HDMV_PGS_SUBTITLE && !avctx->width)
            FAIL("unspecified size");
        break;
    case AVMEDIA_TYPE_DATA:
        if(avctx->codec_id == AV_CODEC_ID_NONE) return 1;
    }

    if (avctx->codec_id == AV_CODEC_ID_NONE)
        FAIL("unknown codec");
    return 1;
}

/* returns 1 or 0 if or if not decoded data was returned, or a negative error */
static int try_decode_frame(AVStream *st, AVPacket *avpkt, AVDictionary **options)
{
    const AVCodec *codec;
    int got_picture = 1, ret = 0;
    AVFrame *frame = avcodec_alloc_frame();
    AVSubtitle subtitle;
    AVPacket pkt = *avpkt;

    if (!frame)
        return AVERROR(ENOMEM);

    if (!avcodec_is_open(st->codec) && !st->info->found_decoder) {
        AVDictionary *thread_opt = NULL;

        codec = st->codec->codec ? st->codec->codec :
                                   avcodec_find_decoder(st->codec->codec_id);

        if (!codec) {
            st->info->found_decoder = -1;
            ret = -1;
            goto fail;
        }

        /* force thread count to 1 since the h264 decoder will not extract SPS
         *  and PPS to extradata during multi-threaded decoding */
        av_dict_set(options ? options : &thread_opt, "threads", "1", 0);
        ret = avcodec_open2(st->codec, codec, options ? options : &thread_opt);
        if (!options)
            av_dict_free(&thread_opt);
        if (ret < 0) {
            st->info->found_decoder = -1;
            goto fail;
        }
        st->info->found_decoder = 1;
    } else if (!st->info->found_decoder)
        st->info->found_decoder = 1;

    if (st->info->found_decoder < 0) {
        ret = -1;
        goto fail;
    }

    while ((pkt.size > 0 || (!pkt.data && got_picture)) &&
           ret >= 0 &&
           (!has_codec_parameters(st, NULL)   ||
           !has_decode_delay_been_guessed(st) ||
           (!st->codec_info_nb_frames && st->codec->codec->capabilities & CODEC_CAP_CHANNEL_CONF))) {
        got_picture = 0;
        avcodec_get_frame_defaults(frame);
        switch(st->codec->codec_type) {
        case AVMEDIA_TYPE_VIDEO:
            ret = avcodec_decode_video2(st->codec, frame,
                                        &got_picture, &pkt);
            break;
        case AVMEDIA_TYPE_AUDIO:
            ret = avcodec_decode_audio4(st->codec, frame, &got_picture, &pkt);
            break;
        case AVMEDIA_TYPE_SUBTITLE:
            ret = avcodec_decode_subtitle2(st->codec, &subtitle,
                                           &got_picture, &pkt);
            ret = pkt.size;
            break;
        default:
            break;
        }
        if (ret >= 0) {
            if (got_picture)
                st->nb_decoded_frames++;
            pkt.data += ret;
            pkt.size -= ret;
            ret       = got_picture;
        }
    }

    if(!pkt.data && !got_picture)
        ret = -1;

fail:
    avcodec_free_frame(&frame);
    return ret;
}

unsigned int ff_codec_get_tag(const AVCodecTag *tags, enum AVCodecID id)
{
    while (tags->id != AV_CODEC_ID_NONE) {
        if (tags->id == id)
            return tags->tag;
        tags++;
    }
    return 0;
}

enum AVCodecID ff_codec_get_id(const AVCodecTag *tags, unsigned int tag)
{
    int i;
    for(i=0; tags[i].id != AV_CODEC_ID_NONE;i++) {
        if(tag == tags[i].tag)
            return tags[i].id;
    }
    for(i=0; tags[i].id != AV_CODEC_ID_NONE; i++) {
        if (avpriv_toupper4(tag) == avpriv_toupper4(tags[i].tag))
            return tags[i].id;
    }
    return AV_CODEC_ID_NONE;
}

enum AVCodecID ff_get_pcm_codec_id(int bps, int flt, int be, int sflags)
{
    if (flt) {
        switch (bps) {
        case 32: return be ? AV_CODEC_ID_PCM_F32BE : AV_CODEC_ID_PCM_F32LE;
        case 64: return be ? AV_CODEC_ID_PCM_F64BE : AV_CODEC_ID_PCM_F64LE;
        default: return AV_CODEC_ID_NONE;
        }
    } else {
        bps  += 7;
        bps >>= 3;
        if (sflags & (1 << (bps - 1))) {
            switch (bps) {
            case 1:  return AV_CODEC_ID_PCM_S8;
            case 2:  return be ? AV_CODEC_ID_PCM_S16BE : AV_CODEC_ID_PCM_S16LE;
            case 3:  return be ? AV_CODEC_ID_PCM_S24BE : AV_CODEC_ID_PCM_S24LE;
            case 4:  return be ? AV_CODEC_ID_PCM_S32BE : AV_CODEC_ID_PCM_S32LE;
            default: return AV_CODEC_ID_NONE;
            }
        } else {
            switch (bps) {
            case 1:  return AV_CODEC_ID_PCM_U8;
            case 2:  return be ? AV_CODEC_ID_PCM_U16BE : AV_CODEC_ID_PCM_U16LE;
            case 3:  return be ? AV_CODEC_ID_PCM_U24BE : AV_CODEC_ID_PCM_U24LE;
            case 4:  return be ? AV_CODEC_ID_PCM_U32BE : AV_CODEC_ID_PCM_U32LE;
            default: return AV_CODEC_ID_NONE;
            }
        }
    }
}

unsigned int av_codec_get_tag(const AVCodecTag * const *tags, enum AVCodecID id)
{
    int i;
    for(i=0; tags && tags[i]; i++){
        int tag= ff_codec_get_tag(tags[i], id);
        if(tag) return tag;
    }
    return 0;
}

enum AVCodecID av_codec_get_id(const AVCodecTag * const *tags, unsigned int tag)
{
    int i;
    for(i=0; tags && tags[i]; i++){
        enum AVCodecID id= ff_codec_get_id(tags[i], tag);
        if(id!=AV_CODEC_ID_NONE) return id;
    }
    return AV_CODEC_ID_NONE;
}

static void compute_chapters_end(AVFormatContext *s)
{
    unsigned int i, j;
    int64_t max_time = s->duration + ((s->start_time == AV_NOPTS_VALUE) ? 0 : s->start_time);

    for (i = 0; i < s->nb_chapters; i++)
        if (s->chapters[i]->end == AV_NOPTS_VALUE) {
            AVChapter *ch = s->chapters[i];
            int64_t   end = max_time ? av_rescale_q(max_time, AV_TIME_BASE_Q, ch->time_base)
                                     : INT64_MAX;

            for (j = 0; j < s->nb_chapters; j++) {
                AVChapter *ch1 = s->chapters[j];
                int64_t next_start = av_rescale_q(ch1->start, ch1->time_base, ch->time_base);
                if (j != i && next_start > ch->start && next_start < end)
                    end = next_start;
            }
            ch->end = (end == INT64_MAX) ? ch->start : end;
        }
}

static int get_std_framerate(int i){
    if(i<60*12) return (i+1)*1001;
    else        return ((const int[]){24,30,60,12,15,48})[i-60*12]*1000*12;
}

/*
 * Is the time base unreliable.
 * This is a heuristic to balance between quick acceptance of the values in
 * the headers vs. some extra checks.
 * Old DivX and Xvid often have nonsense timebases like 1fps or 2fps.
 * MPEG-2 commonly misuses field repeat flags to store different framerates.
 * And there are "variable" fps files this needs to detect as well.
 */
static int tb_unreliable(AVCodecContext *c){
    if(   c->time_base.den >= 101L*c->time_base.num
       || c->time_base.den <    5L*c->time_base.num
/*       || c->codec_tag == AV_RL32("DIVX")
       || c->codec_tag == AV_RL32("XVID")*/
       || c->codec_tag == AV_RL32("mp4v")
       || c->codec_id == AV_CODEC_ID_MPEG2VIDEO
       || c->codec_id == AV_CODEC_ID_H264
       )
        return 1;
    return 0;
}

#if FF_API_FORMAT_PARAMETERS
int av_find_stream_info(AVFormatContext *ic)
{
    return avformat_find_stream_info(ic, NULL);
}
#endif

int avformat_find_stream_info(AVFormatContext *ic, AVDictionary **options)
{
    int i, count, ret, read_size, j;
    AVStream *st;
    AVPacket pkt1, *pkt;
    int64_t old_offset = avio_tell(ic->pb);
    int orig_nb_streams = ic->nb_streams;        // new streams might appear, no options for those
    int flush_codecs = ic->probesize > 0;

    if(ic->pb)
        av_log(ic, AV_LOG_DEBUG, "File position before avformat_find_stream_info() is %"PRId64"\n", avio_tell(ic->pb));

    for(i=0;i<ic->nb_streams;i++) {
        const AVCodec *codec;
        AVDictionary *thread_opt = NULL;
        st = ic->streams[i];

        if (st->codec->codec_type == AVMEDIA_TYPE_VIDEO ||
            st->codec->codec_type == AVMEDIA_TYPE_SUBTITLE) {
/*            if(!st->time_base.num)
                st->time_base= */
            if(!st->codec->time_base.num)
                st->codec->time_base= st->time_base;
        }
        //only for the split stuff
        if (!st->parser && !(ic->flags & AVFMT_FLAG_NOPARSE)) {
            st->parser = av_parser_init(st->codec->codec_id);
            if(st->parser){
                if(st->need_parsing == AVSTREAM_PARSE_HEADERS){
                    st->parser->flags |= PARSER_FLAG_COMPLETE_FRAMES;
                } else if(st->need_parsing == AVSTREAM_PARSE_FULL_RAW) {
                    st->parser->flags |= PARSER_FLAG_USE_CODEC_TS;
                }
            } else if (st->need_parsing) {
                av_log(ic, AV_LOG_VERBOSE, "parser not found for codec "
                       "%s, packets or times may be invalid.\n",
                       avcodec_get_name(st->codec->codec_id));
            }
        }
        codec = st->codec->codec ? st->codec->codec :
                                   avcodec_find_decoder(st->codec->codec_id);

        /* force thread count to 1 since the h264 decoder will not extract SPS
         *  and PPS to extradata during multi-threaded decoding */
        av_dict_set(options ? &options[i] : &thread_opt, "threads", "1", 0);

        /* Ensure that subtitle_header is properly set. */
        if (st->codec->codec_type == AVMEDIA_TYPE_SUBTITLE
            && codec && !st->codec->codec)
            avcodec_open2(st->codec, codec, options ? &options[i]
                              : &thread_opt);

        //try to just open decoders, in case this is enough to get parameters
        if (!has_codec_parameters(st, NULL) && st->request_probe <= 0) {
            if (codec && !st->codec->codec)
                avcodec_open2(st->codec, codec, options ? &options[i]
                              : &thread_opt);
        }
        if (!options)
            av_dict_free(&thread_opt);
    }

    for (i=0; i<ic->nb_streams; i++) {
#if FF_API_R_FRAME_RATE
        ic->streams[i]->info->last_dts = AV_NOPTS_VALUE;
#endif
        ic->streams[i]->info->fps_first_dts = AV_NOPTS_VALUE;
        ic->streams[i]->info->fps_last_dts  = AV_NOPTS_VALUE;
    }

    count = 0;
    read_size = 0;
    for(;;) {
        if (ff_check_interrupt(&ic->interrupt_callback)){
            ret= AVERROR_EXIT;
            av_log(ic, AV_LOG_DEBUG, "interrupted\n");
            break;
        }

        /* check if one codec still needs to be handled */
        for(i=0;i<ic->nb_streams;i++) {
            int fps_analyze_framecount = 20;

            st = ic->streams[i];
            if (!has_codec_parameters(st, NULL))
                break;
            /* if the timebase is coarse (like the usual millisecond precision
               of mkv), we need to analyze more frames to reliably arrive at
               the correct fps */
            if (av_q2d(st->time_base) > 0.0005)
                fps_analyze_framecount *= 2;
            if (ic->fps_probe_size >= 0)
                fps_analyze_framecount = ic->fps_probe_size;
            /* variable fps and no guess at the real fps */
            if(   tb_unreliable(st->codec) && !(st->r_frame_rate.num && st->avg_frame_rate.num)
               && st->info->duration_count < fps_analyze_framecount
               && st->codec->codec_type == AVMEDIA_TYPE_VIDEO)
                break;
            if(st->parser && st->parser->parser->split && !st->codec->extradata)
                break;
            if (st->first_dts == AV_NOPTS_VALUE &&
                (st->codec->codec_type == AVMEDIA_TYPE_VIDEO ||
                 st->codec->codec_type == AVMEDIA_TYPE_AUDIO))
                break;
        }
        if (i == ic->nb_streams) {
            /* NOTE: if the format has no header, then we need to read
               some packets to get most of the streams, so we cannot
               stop here */
            if (!(ic->ctx_flags & AVFMTCTX_NOHEADER)) {
                /* if we found the info for all the codecs, we can stop */
                ret = count;
                av_log(ic, AV_LOG_DEBUG, "All info found\n");
                flush_codecs = 0;
                break;
            }
        }
        /* we did not get all the codec info, but we read too much data */
        if (read_size >= ic->probesize) {
            ret = count;
            av_log(ic, AV_LOG_DEBUG, "Probe buffer size limit %d reached\n", ic->probesize);
            for (i = 0; i < ic->nb_streams; i++)
                if (!ic->streams[i]->r_frame_rate.num &&
                    ic->streams[i]->info->duration_count <= 1)
                    av_log(ic, AV_LOG_WARNING,
                           "Stream #%d: not enough frames to estimate rate; "
                           "consider increasing probesize\n", i);
            break;
        }

        /* NOTE: a new stream can be added there if no header in file
           (AVFMTCTX_NOHEADER) */
        ret = read_frame_internal(ic, &pkt1);
        if (ret == AVERROR(EAGAIN))
            continue;

        if (ret < 0) {
            /* EOF or error*/
            break;
        }

        if (ic->flags & AVFMT_FLAG_NOBUFFER) {
            pkt = &pkt1;
        } else {
            pkt = add_to_pktbuf(&ic->packet_buffer, &pkt1,
                                &ic->packet_buffer_end);
            if ((ret = av_dup_packet(pkt)) < 0)
                goto find_stream_info_err;
        }

        st = ic->streams[pkt->stream_index];
        if (!(st->disposition & AV_DISPOSITION_ATTACHED_PIC))
            read_size += pkt->size;

        if (pkt->dts != AV_NOPTS_VALUE && st->codec_info_nb_frames > 1) {
            /* check for non-increasing dts */
            if (st->info->fps_last_dts != AV_NOPTS_VALUE &&
                st->info->fps_last_dts >= pkt->dts) {
                av_log(ic, AV_LOG_DEBUG, "Non-increasing DTS in stream %d: "
                       "packet %d with DTS %"PRId64", packet %d with DTS "
                       "%"PRId64"\n", st->index, st->info->fps_last_dts_idx,
                       st->info->fps_last_dts, st->codec_info_nb_frames, pkt->dts);
                st->info->fps_first_dts = st->info->fps_last_dts = AV_NOPTS_VALUE;
            }
            /* check for a discontinuity in dts - if the difference in dts
             * is more than 1000 times the average packet duration in the sequence,
             * we treat it as a discontinuity */
            if (st->info->fps_last_dts != AV_NOPTS_VALUE &&
                st->info->fps_last_dts_idx > st->info->fps_first_dts_idx &&
                (pkt->dts - st->info->fps_last_dts) / 1000 >
                (st->info->fps_last_dts - st->info->fps_first_dts) / (st->info->fps_last_dts_idx - st->info->fps_first_dts_idx)) {
                av_log(ic, AV_LOG_WARNING, "DTS discontinuity in stream %d: "
                       "packet %d with DTS %"PRId64", packet %d with DTS "
                       "%"PRId64"\n", st->index, st->info->fps_last_dts_idx,
                       st->info->fps_last_dts, st->codec_info_nb_frames, pkt->dts);
                st->info->fps_first_dts = st->info->fps_last_dts = AV_NOPTS_VALUE;
            }

            /* update stored dts values */
            if (st->info->fps_first_dts == AV_NOPTS_VALUE) {
                st->info->fps_first_dts     = pkt->dts;
                st->info->fps_first_dts_idx = st->codec_info_nb_frames;
            }
            st->info->fps_last_dts = pkt->dts;
            st->info->fps_last_dts_idx = st->codec_info_nb_frames;
        }
        if (st->codec_info_nb_frames>1) {
            int64_t t=0;
            if (st->time_base.den > 0)
                t = av_rescale_q(st->info->codec_info_duration, st->time_base, AV_TIME_BASE_Q);
            if (st->avg_frame_rate.num > 0)
                t = FFMAX(t, av_rescale_q(st->codec_info_nb_frames, av_inv_q(st->avg_frame_rate), AV_TIME_BASE_Q));

            if (t >= ic->max_analyze_duration) {
                av_log(ic, AV_LOG_WARNING, "max_analyze_duration %d reached at %"PRId64"\n", ic->max_analyze_duration, t);
                break;
            }
            if (pkt->duration) {
                st->info->codec_info_duration        += pkt->duration;
                st->info->codec_info_duration_fields += st->parser && st->codec->ticks_per_frame==2 ? st->parser->repeat_pict + 1 : 2;
            }
        }
#if FF_API_R_FRAME_RATE
        {
            int64_t last = st->info->last_dts;

            if(pkt->dts != AV_NOPTS_VALUE && last != AV_NOPTS_VALUE && pkt->dts > last){
                double dts= (is_relative(pkt->dts) ?  pkt->dts - RELATIVE_TS_BASE : pkt->dts) * av_q2d(st->time_base);
                int64_t duration= pkt->dts - last;

//                 if(st->codec->codec_type == AVMEDIA_TYPE_VIDEO)
//                     av_log(NULL, AV_LOG_ERROR, "%f\n", dts);
                for (i=0; i<FF_ARRAY_ELEMS(st->info->duration_error[0][0]); i++) {
                    int framerate= get_std_framerate(i);
                    double sdts= dts*framerate/(1001*12);
                    for(j=0; j<2; j++){
                        int64_t ticks= llrint(sdts+j*0.5);
                        double error= sdts - ticks + j*0.5;
                        st->info->duration_error[j][0][i] += error;
                        st->info->duration_error[j][1][i] += error*error;
                    }
                }
                st->info->duration_count++;
                // ignore the first 4 values, they might have some random jitter
                if (st->info->duration_count > 3 && is_relative(pkt->dts) == is_relative(last))
                    st->info->duration_gcd = av_gcd(st->info->duration_gcd, duration);
            }
            if (pkt->dts != AV_NOPTS_VALUE)
                st->info->last_dts = pkt->dts;
        }
#endif
        if(st->parser && st->parser->parser->split && !st->codec->extradata){
            int i= st->parser->parser->split(st->codec, pkt->data, pkt->size);
            if (i > 0 && i < FF_MAX_EXTRADATA_SIZE) {
                st->codec->extradata_size= i;
                st->codec->extradata= av_malloc(st->codec->extradata_size + FF_INPUT_BUFFER_PADDING_SIZE);
                if (!st->codec->extradata)
                    return AVERROR(ENOMEM);
                memcpy(st->codec->extradata, pkt->data, st->codec->extradata_size);
                memset(st->codec->extradata + i, 0, FF_INPUT_BUFFER_PADDING_SIZE);
            }
        }

        /* if still no information, we try to open the codec and to
           decompress the frame. We try to avoid that in most cases as
           it takes longer and uses more memory. For MPEG-4, we need to
           decompress for QuickTime.

           If CODEC_CAP_CHANNEL_CONF is set this will force decoding of at
           least one frame of codec data, this makes sure the codec initializes
           the channel configuration and does not only trust the values from the container.
        */
        try_decode_frame(st, pkt, (options && i < orig_nb_streams ) ? &options[i] : NULL);

        st->codec_info_nb_frames++;
        count++;
    }

    if (flush_codecs) {
        AVPacket empty_pkt = { 0 };
        int err = 0;
        av_init_packet(&empty_pkt);

        ret = -1; /* we could not have all the codec parameters before EOF */
        for(i=0;i<ic->nb_streams;i++) {
            const char *errmsg;

            st = ic->streams[i];

            /* flush the decoders */
            if (st->info->found_decoder == 1) {
                do {
                    err = try_decode_frame(st, &empty_pkt,
                                            (options && i < orig_nb_streams) ?
                                            &options[i] : NULL);
                } while (err > 0 && !has_codec_parameters(st, NULL));

                if (err < 0) {
                    av_log(ic, AV_LOG_INFO,
                        "decoding for stream %d failed\n", st->index);
                }
            }

            if (!has_codec_parameters(st, &errmsg)) {
                char buf[256];
                avcodec_string(buf, sizeof(buf), st->codec, 0);
                av_log(ic, AV_LOG_WARNING,
                       "Could not find codec parameters for stream %d (%s): %s\n"
                       "Consider increasing the value for the 'analyzeduration' and 'probesize' options\n",
                       i, buf, errmsg);
            } else {
                ret = 0;
            }
        }
    }

    // close codecs which were opened in try_decode_frame()
    for(i=0;i<ic->nb_streams;i++) {
        st = ic->streams[i];
        avcodec_close(st->codec);
    }
    for(i=0;i<ic->nb_streams;i++) {
        st = ic->streams[i];
        if (st->codec->codec_type == AVMEDIA_TYPE_VIDEO) {
            if(st->codec->codec_id == AV_CODEC_ID_RAWVIDEO && !st->codec->codec_tag && !st->codec->bits_per_coded_sample){
                uint32_t tag= avcodec_pix_fmt_to_codec_tag(st->codec->pix_fmt);
                if(ff_find_pix_fmt(ff_raw_pix_fmt_tags, tag) == st->codec->pix_fmt)
                    st->codec->codec_tag= tag;
            }

            /* estimate average framerate if not set by demuxer */
            if (st->info->codec_info_duration_fields && !st->avg_frame_rate.num && st->info->codec_info_duration) {
                int      best_fps = 0;
                double best_error = 0.01;

                if (st->info->codec_info_duration        >= INT64_MAX / st->time_base.num / 2||
                    st->info->codec_info_duration_fields >= INT64_MAX / st->time_base.den ||
                    st->info->codec_info_duration        < 0)
                    continue;
                av_reduce(&st->avg_frame_rate.num, &st->avg_frame_rate.den,
                          st->info->codec_info_duration_fields*(int64_t)st->time_base.den,
                          st->info->codec_info_duration*2*(int64_t)st->time_base.num, 60000);

                /* round guessed framerate to a "standard" framerate if it's
                 * within 1% of the original estimate*/
                for (j = 1; j < MAX_STD_TIMEBASES; j++) {
                    AVRational std_fps = { get_std_framerate(j), 12*1001 };
                    double error = fabs(av_q2d(st->avg_frame_rate) / av_q2d(std_fps) - 1);

                    if (error < best_error) {
                        best_error = error;
                        best_fps   = std_fps.num;
                    }
                }
                if (best_fps) {
                    av_reduce(&st->avg_frame_rate.num, &st->avg_frame_rate.den,
                              best_fps, 12*1001, INT_MAX);
                }
            }
            // the check for tb_unreliable() is not completely correct, since this is not about handling
            // a unreliable/inexact time base, but a time base that is finer than necessary, as e.g.
            // ipmovie.c produces.
            if (tb_unreliable(st->codec) && st->info->duration_count > 15 && st->info->duration_gcd > FFMAX(1, st->time_base.den/(500LL*st->time_base.num)) && !st->r_frame_rate.num)
                av_reduce(&st->r_frame_rate.num, &st->r_frame_rate.den, st->time_base.den, st->time_base.num * st->info->duration_gcd, INT_MAX);
            if (st->info->duration_count>1 && !st->r_frame_rate.num
                && tb_unreliable(st->codec)) {
                int num = 0;
                double best_error= 0.01;

                for (j=0; j<FF_ARRAY_ELEMS(st->info->duration_error[0][0]); j++) {
                    int k;

                    if(st->info->codec_info_duration && st->info->codec_info_duration*av_q2d(st->time_base) < (1001*12.0)/get_std_framerate(j))
                        continue;
                    if(!st->info->codec_info_duration && 1.0 < (1001*12.0)/get_std_framerate(j))
                        continue;
                    for(k=0; k<2; k++){
                        int n= st->info->duration_count;
                        double a= st->info->duration_error[k][0][j] / n;
                        double error= st->info->duration_error[k][1][j]/n - a*a;

                        if(error < best_error && best_error> 0.000000001){
                            best_error= error;
                            num = get_std_framerate(j);
                        }
                        if(error < 0.02)
                            av_log(NULL, AV_LOG_DEBUG, "rfps: %f %f\n", get_std_framerate(j) / 12.0/1001, error);
                    }
                }
                // do not increase frame rate by more than 1 % in order to match a standard rate.
                if (num && (!st->r_frame_rate.num || (double)num/(12*1001) < 1.01 * av_q2d(st->r_frame_rate)))
                    av_reduce(&st->r_frame_rate.num, &st->r_frame_rate.den, num, 12*1001, INT_MAX);
            }

            if (!st->r_frame_rate.num){
                if(    st->codec->time_base.den * (int64_t)st->time_base.num
                    <= st->codec->time_base.num * st->codec->ticks_per_frame * (int64_t)st->time_base.den){
                    st->r_frame_rate.num = st->codec->time_base.den;
                    st->r_frame_rate.den = st->codec->time_base.num * st->codec->ticks_per_frame;
                }else{
                    st->r_frame_rate.num = st->time_base.den;
                    st->r_frame_rate.den = st->time_base.num;
                }
            }
        }else if(st->codec->codec_type == AVMEDIA_TYPE_AUDIO) {
            if(!st->codec->bits_per_coded_sample)
                st->codec->bits_per_coded_sample= av_get_bits_per_sample(st->codec->codec_id);
            // set stream disposition based on audio service type
            switch (st->codec->audio_service_type) {
            case AV_AUDIO_SERVICE_TYPE_EFFECTS:
                st->disposition = AV_DISPOSITION_CLEAN_EFFECTS;    break;
            case AV_AUDIO_SERVICE_TYPE_VISUALLY_IMPAIRED:
                st->disposition = AV_DISPOSITION_VISUAL_IMPAIRED;  break;
            case AV_AUDIO_SERVICE_TYPE_HEARING_IMPAIRED:
                st->disposition = AV_DISPOSITION_HEARING_IMPAIRED; break;
            case AV_AUDIO_SERVICE_TYPE_COMMENTARY:
                st->disposition = AV_DISPOSITION_COMMENT;          break;
            case AV_AUDIO_SERVICE_TYPE_KARAOKE:
                st->disposition = AV_DISPOSITION_KARAOKE;          break;
            }
        }
    }

    if(ic->probesize)
    estimate_timings(ic, old_offset);

    compute_chapters_end(ic);

 find_stream_info_err:
    for (i=0; i < ic->nb_streams; i++) {
        if (ic->streams[i]->codec)
            ic->streams[i]->codec->thread_count = 0;
        av_freep(&ic->streams[i]->info);
    }
    if(ic->pb)
        av_log(ic, AV_LOG_DEBUG, "File position after avformat_find_stream_info() is %"PRId64"\n", avio_tell(ic->pb));
    return ret;
}

AVProgram *av_find_program_from_stream(AVFormatContext *ic, AVProgram *last, int s)
{
    int i, j;

    for (i = 0; i < ic->nb_programs; i++) {
        if (ic->programs[i] == last) {
            last = NULL;
        } else {
            if (!last)
                for (j = 0; j < ic->programs[i]->nb_stream_indexes; j++)
                    if (ic->programs[i]->stream_index[j] == s)
                        return ic->programs[i];
        }
    }
    return NULL;
}

int av_find_best_stream(AVFormatContext *ic,
                        enum AVMediaType type,
                        int wanted_stream_nb,
                        int related_stream,
                        AVCodec **decoder_ret,
                        int flags)
{
    int i, nb_streams = ic->nb_streams;
    int ret = AVERROR_STREAM_NOT_FOUND, best_count = -1, best_bitrate = -1, best_multiframe = -1, count, bitrate, multiframe;
    unsigned *program = NULL;
    AVCodec *decoder = NULL, *best_decoder = NULL;

    if (related_stream >= 0 && wanted_stream_nb < 0) {
        AVProgram *p = av_find_program_from_stream(ic, NULL, related_stream);
        if (p) {
            program = p->stream_index;
            nb_streams = p->nb_stream_indexes;
        }
    }
    for (i = 0; i < nb_streams; i++) {
        int real_stream_index = program ? program[i] : i;
        AVStream *st = ic->streams[real_stream_index];
        AVCodecContext *avctx = st->codec;
        if (avctx->codec_type != type)
            continue;
        if (wanted_stream_nb >= 0 && real_stream_index != wanted_stream_nb)
            continue;
        if (st->disposition & (AV_DISPOSITION_HEARING_IMPAIRED|AV_DISPOSITION_VISUAL_IMPAIRED))
            continue;
        if (decoder_ret) {
            decoder = avcodec_find_decoder(st->codec->codec_id);
            if (!decoder) {
                if (ret < 0)
                    ret = AVERROR_DECODER_NOT_FOUND;
                continue;
            }
        }
        count = st->codec_info_nb_frames;
        bitrate = avctx->bit_rate;
        multiframe = FFMIN(5, count);
        if ((best_multiframe >  multiframe) ||
            (best_multiframe == multiframe && best_bitrate >  bitrate) ||
            (best_multiframe == multiframe && best_bitrate == bitrate && best_count >= count))
            continue;
        best_count = count;
        best_bitrate = bitrate;
        best_multiframe = multiframe;
        ret = real_stream_index;
        best_decoder = decoder;
        if (program && i == nb_streams - 1 && ret < 0) {
            program = NULL;
            nb_streams = ic->nb_streams;
            i = 0; /* no related stream found, try again with everything */
        }
    }
    if (decoder_ret)
        *decoder_ret = best_decoder;
    return ret;
}

/*******************************************************/

int av_read_play(AVFormatContext *s)
{
    if (s->iformat->read_play)
        return s->iformat->read_play(s);
    if (s->pb)
        return avio_pause(s->pb, 0);
    return AVERROR(ENOSYS);
}

int av_read_pause(AVFormatContext *s)
{
    if (s->iformat->read_pause)
        return s->iformat->read_pause(s);
    if (s->pb)
        return avio_pause(s->pb, 1);
    return AVERROR(ENOSYS);
}

void ff_free_stream(AVFormatContext *s, AVStream *st){
    av_assert0(s->nb_streams>0);
    av_assert0(s->streams[ s->nb_streams-1 ] == st);

    if (st->parser) {
        av_parser_close(st->parser);
    }
    if (st->attached_pic.data)
        av_free_packet(&st->attached_pic);
    av_dict_free(&st->metadata);
    av_freep(&st->probe_data.buf);
    av_freep(&st->index_entries);
    av_freep(&st->codec->extradata);
    av_freep(&st->codec->subtitle_header);
    av_freep(&st->codec);
    av_freep(&st->priv_data);
    av_freep(&st->info);
    av_freep(&s->streams[ --s->nb_streams ]);
}

void avformat_free_context(AVFormatContext *s)
{
    int i;

    if (!s)
        return;

    av_opt_free(s);
    if (s->iformat && s->iformat->priv_class && s->priv_data)
        av_opt_free(s->priv_data);

    for(i=s->nb_streams-1; i>=0; i--) {
        ff_free_stream(s, s->streams[i]);
    }
    for(i=s->nb_programs-1; i>=0; i--) {
        av_dict_free(&s->programs[i]->metadata);
        av_freep(&s->programs[i]->stream_index);
        av_freep(&s->programs[i]);
    }
    av_freep(&s->programs);
    av_freep(&s->priv_data);
    while(s->nb_chapters--) {
        av_dict_free(&s->chapters[s->nb_chapters]->metadata);
        av_freep(&s->chapters[s->nb_chapters]);
    }
    av_freep(&s->chapters);
    av_dict_free(&s->metadata);
    av_freep(&s->streams);
    av_free(s);
}

#if FF_API_CLOSE_INPUT_FILE
void av_close_input_file(AVFormatContext *s)
{
    avformat_close_input(&s);
}
#endif

void avformat_close_input(AVFormatContext **ps)
{
    AVFormatContext *s = *ps;
    AVIOContext *pb = s->pb;

    if ((s->iformat && s->iformat->flags & AVFMT_NOFILE) ||
        (s->flags & AVFMT_FLAG_CUSTOM_IO))
        pb = NULL;

    flush_packet_queue(s);

    if (s->iformat) {
        if (s->iformat->read_close)
            s->iformat->read_close(s);
    }

    avformat_free_context(s);

    *ps = NULL;

    avio_close(pb);
}

#if FF_API_NEW_STREAM
AVStream *av_new_stream(AVFormatContext *s, int id)
{
    AVStream *st = avformat_new_stream(s, NULL);
    if (st)
        st->id = id;
    return st;
}
#endif

AVStream *avformat_new_stream(AVFormatContext *s, const AVCodec *c)
{
    AVStream *st;
    int i;
    AVStream **streams;

    if (s->nb_streams >= INT_MAX/sizeof(*streams))
        return NULL;
    streams = av_realloc(s->streams, (s->nb_streams + 1) * sizeof(*streams));
    if (!streams)
        return NULL;
    s->streams = streams;

    st = av_mallocz(sizeof(AVStream));
    if (!st)
        return NULL;
    if (!(st->info = av_mallocz(sizeof(*st->info)))) {
        av_free(st);
        return NULL;
    }
    st->info->last_dts = AV_NOPTS_VALUE;

    st->codec = avcodec_alloc_context3(c);
    if (s->iformat) {
        /* no default bitrate if decoding */
        st->codec->bit_rate = 0;
    }
    st->index = s->nb_streams;
    st->start_time = AV_NOPTS_VALUE;
    st->duration = AV_NOPTS_VALUE;
        /* we set the current DTS to 0 so that formats without any timestamps
           but durations get some timestamps, formats with some unknown
           timestamps have their first few packets buffered and the
           timestamps corrected before they are returned to the user */
    st->cur_dts = s->iformat ? RELATIVE_TS_BASE : 0;
    st->first_dts = AV_NOPTS_VALUE;
    st->probe_packets = MAX_PROBE_PACKETS;
    st->pts_wrap_reference = AV_NOPTS_VALUE;
    st->pts_wrap_behavior = AV_PTS_WRAP_IGNORE;

    /* default pts setting is MPEG-like */
    avpriv_set_pts_info(st, 33, 1, 90000);
    st->last_IP_pts = AV_NOPTS_VALUE;
    for(i=0; i<MAX_REORDER_DELAY+1; i++)
        st->pts_buffer[i]= AV_NOPTS_VALUE;
    st->reference_dts = AV_NOPTS_VALUE;

    st->sample_aspect_ratio = (AVRational){0,1};

#if FF_API_R_FRAME_RATE
    st->info->last_dts      = AV_NOPTS_VALUE;
#endif
    st->info->fps_first_dts = AV_NOPTS_VALUE;
    st->info->fps_last_dts  = AV_NOPTS_VALUE;

    s->streams[s->nb_streams++] = st;
    return st;
}

AVProgram *av_new_program(AVFormatContext *ac, int id)
{
    AVProgram *program=NULL;
    int i;

    av_dlog(ac, "new_program: id=0x%04x\n", id);

    for(i=0; i<ac->nb_programs; i++)
        if(ac->programs[i]->id == id)
            program = ac->programs[i];

    if(!program){
        program = av_mallocz(sizeof(AVProgram));
        if (!program)
            return NULL;
        dynarray_add(&ac->programs, &ac->nb_programs, program);
        program->discard = AVDISCARD_NONE;
    }
    program->id = id;
    program->pts_wrap_reference = AV_NOPTS_VALUE;
    program->pts_wrap_behavior = AV_PTS_WRAP_IGNORE;

    program->start_time =
    program->end_time   = AV_NOPTS_VALUE;

    return program;
}

AVChapter *avpriv_new_chapter(AVFormatContext *s, int id, AVRational time_base, int64_t start, int64_t end, const char *title)
{
    AVChapter *chapter = NULL;
    int i;

    for(i=0; i<s->nb_chapters; i++)
        if(s->chapters[i]->id == id)
            chapter = s->chapters[i];

    if(!chapter){
        chapter= av_mallocz(sizeof(AVChapter));
        if(!chapter)
            return NULL;
        dynarray_add(&s->chapters, &s->nb_chapters, chapter);
    }
    av_dict_set(&chapter->metadata, "title", title, 0);
    chapter->id    = id;
    chapter->time_base= time_base;
    chapter->start = start;
    chapter->end   = end;

    return chapter;
}

void ff_program_add_stream_index(AVFormatContext *ac, int progid, unsigned int idx)
{
    int i, j;
    AVProgram *program=NULL;
    void *tmp;

    if (idx >= ac->nb_streams) {
        av_log(ac, AV_LOG_ERROR, "stream index %d is not valid\n", idx);
        return;
    }

    for(i=0; i<ac->nb_programs; i++){
        if(ac->programs[i]->id != progid)
            continue;
        program = ac->programs[i];
        for(j=0; j<program->nb_stream_indexes; j++)
            if(program->stream_index[j] == idx)
                return;

        tmp = av_realloc(program->stream_index, sizeof(unsigned int)*(program->nb_stream_indexes+1));
        if(!tmp)
            return;
        program->stream_index = tmp;
        program->stream_index[program->nb_stream_indexes++] = idx;
        return;
    }
}

static void print_fps(double d, const char *postfix){
    uint64_t v= lrintf(d*100);
    if     (v% 100      ) av_log(NULL, AV_LOG_INFO, ", %3.2f %s", d, postfix);
    else if(v%(100*1000)) av_log(NULL, AV_LOG_INFO, ", %1.0f %s", d, postfix);
    else                  av_log(NULL, AV_LOG_INFO, ", %1.0fk %s", d/1000, postfix);
}

static void dump_metadata(void *ctx, AVDictionary *m, const char *indent)
{
    if(m && !(av_dict_count(m) == 1 && av_dict_get(m, "language", NULL, 0))){
        AVDictionaryEntry *tag=NULL;

        av_log(ctx, AV_LOG_INFO, "%sMetadata:\n", indent);
        while((tag=av_dict_get(m, "", tag, AV_DICT_IGNORE_SUFFIX))) {
            if(strcmp("language", tag->key)){
                const char *p = tag->value;
                av_log(ctx, AV_LOG_INFO, "%s  %-16s: ", indent, tag->key);
                while(*p) {
                    char tmp[256];
                    size_t len = strcspn(p, "\x8\xa\xb\xc\xd");
                    av_strlcpy(tmp, p, FFMIN(sizeof(tmp), len+1));
                    av_log(ctx, AV_LOG_INFO, "%s", tmp);
                    p += len;
                    if (*p == 0xd) av_log(ctx, AV_LOG_INFO, " ");
                    if (*p == 0xa) av_log(ctx, AV_LOG_INFO, "\n%s  %-16s: ", indent, "");
                    if (*p) p++;
                }
                av_log(ctx, AV_LOG_INFO, "\n");
            }
        }
    }
}

/* "user interface" functions */
static void dump_stream_format(AVFormatContext *ic, int i, int index, int is_output)
{
    char buf[256];
    int flags = (is_output ? ic->oformat->flags : ic->iformat->flags);
    AVStream *st = ic->streams[i];
    int g = av_gcd(st->time_base.num, st->time_base.den);
    AVDictionaryEntry *lang = av_dict_get(st->metadata, "language", NULL, 0);
    avcodec_string(buf, sizeof(buf), st->codec, is_output);
    av_log(NULL, AV_LOG_INFO, "    Stream #%d:%d", index, i);
    /* the pid is an important information, so we display it */
    /* XXX: add a generic system */
    if (flags & AVFMT_SHOW_IDS)
        av_log(NULL, AV_LOG_INFO, "[0x%x]", st->id);
    if (lang)
        av_log(NULL, AV_LOG_INFO, "(%s)", lang->value);
    av_log(NULL, AV_LOG_DEBUG, ", %d, %d/%d", st->codec_info_nb_frames, st->time_base.num/g, st->time_base.den/g);
    av_log(NULL, AV_LOG_INFO, ": %s", buf);
    if (st->sample_aspect_ratio.num && // default
        av_cmp_q(st->sample_aspect_ratio, st->codec->sample_aspect_ratio)) {
        AVRational display_aspect_ratio;
        av_reduce(&display_aspect_ratio.num, &display_aspect_ratio.den,
                  st->codec->width*st->sample_aspect_ratio.num,
                  st->codec->height*st->sample_aspect_ratio.den,
                  1024*1024);
        av_log(NULL, AV_LOG_INFO, ", SAR %d:%d DAR %d:%d",
                 st->sample_aspect_ratio.num, st->sample_aspect_ratio.den,
                 display_aspect_ratio.num, display_aspect_ratio.den);
    }
    if(st->codec->codec_type == AVMEDIA_TYPE_VIDEO){
        if(st->avg_frame_rate.den && st->avg_frame_rate.num)
            print_fps(av_q2d(st->avg_frame_rate), "fps");
#if FF_API_R_FRAME_RATE
        if(st->r_frame_rate.den && st->r_frame_rate.num)
            print_fps(av_q2d(st->r_frame_rate), "tbr");
#endif
        if(st->time_base.den && st->time_base.num)
            print_fps(1/av_q2d(st->time_base), "tbn");
        if(st->codec->time_base.den && st->codec->time_base.num)
            print_fps(1/av_q2d(st->codec->time_base), "tbc");
    }
    if (st->disposition & AV_DISPOSITION_DEFAULT)
        av_log(NULL, AV_LOG_INFO, " (default)");
    if (st->disposition & AV_DISPOSITION_DUB)
        av_log(NULL, AV_LOG_INFO, " (dub)");
    if (st->disposition & AV_DISPOSITION_ORIGINAL)
        av_log(NULL, AV_LOG_INFO, " (original)");
    if (st->disposition & AV_DISPOSITION_COMMENT)
        av_log(NULL, AV_LOG_INFO, " (comment)");
    if (st->disposition & AV_DISPOSITION_LYRICS)
        av_log(NULL, AV_LOG_INFO, " (lyrics)");
    if (st->disposition & AV_DISPOSITION_KARAOKE)
        av_log(NULL, AV_LOG_INFO, " (karaoke)");
    if (st->disposition & AV_DISPOSITION_FORCED)
        av_log(NULL, AV_LOG_INFO, " (forced)");
    if (st->disposition & AV_DISPOSITION_HEARING_IMPAIRED)
        av_log(NULL, AV_LOG_INFO, " (hearing impaired)");
    if (st->disposition & AV_DISPOSITION_VISUAL_IMPAIRED)
        av_log(NULL, AV_LOG_INFO, " (visual impaired)");
    if (st->disposition & AV_DISPOSITION_CLEAN_EFFECTS)
        av_log(NULL, AV_LOG_INFO, " (clean effects)");
    av_log(NULL, AV_LOG_INFO, "\n");
    dump_metadata(NULL, st->metadata, "    ");
}

void av_dump_format(AVFormatContext *ic,
                    int index,
                    const char *url,
                    int is_output)
{
    int i;
    uint8_t *printed = ic->nb_streams ? av_mallocz(ic->nb_streams) : NULL;
    if (ic->nb_streams && !printed)
        return;

    av_log(NULL, AV_LOG_INFO, "%s #%d, %s, %s '%s':\n",
            is_output ? "Output" : "Input",
            index,
            is_output ? ic->oformat->name : ic->iformat->name,
            is_output ? "to" : "from", url);
    dump_metadata(NULL, ic->metadata, "  ");
    if (!is_output) {
        av_log(NULL, AV_LOG_INFO, "  Duration: ");
        if (ic->duration != AV_NOPTS_VALUE) {
            int hours, mins, secs, us;
            int64_t duration = ic->duration + 5000;
            secs = duration / AV_TIME_BASE;
            us = duration % AV_TIME_BASE;
            mins = secs / 60;
            secs %= 60;
            hours = mins / 60;
            mins %= 60;
            av_log(NULL, AV_LOG_INFO, "%02d:%02d:%02d.%02d", hours, mins, secs,
                   (100 * us) / AV_TIME_BASE);
        } else {
            av_log(NULL, AV_LOG_INFO, "N/A");
        }
        if (ic->start_time != AV_NOPTS_VALUE) {
            int secs, us;
            av_log(NULL, AV_LOG_INFO, ", start: ");
            secs = ic->start_time / AV_TIME_BASE;
            us = abs(ic->start_time % AV_TIME_BASE);
            av_log(NULL, AV_LOG_INFO, "%d.%06d",
                   secs, (int)av_rescale(us, 1000000, AV_TIME_BASE));
        }
        av_log(NULL, AV_LOG_INFO, ", bitrate: ");
        if (ic->bit_rate) {
            av_log(NULL, AV_LOG_INFO,"%d kb/s", ic->bit_rate / 1000);
        } else {
            av_log(NULL, AV_LOG_INFO, "N/A");
        }
        av_log(NULL, AV_LOG_INFO, "\n");
    }
    for (i = 0; i < ic->nb_chapters; i++) {
        AVChapter *ch = ic->chapters[i];
        av_log(NULL, AV_LOG_INFO, "    Chapter #%d.%d: ", index, i);
        av_log(NULL, AV_LOG_INFO, "start %f, ", ch->start * av_q2d(ch->time_base));
        av_log(NULL, AV_LOG_INFO, "end %f\n",   ch->end   * av_q2d(ch->time_base));

        dump_metadata(NULL, ch->metadata, "    ");
    }
    if(ic->nb_programs) {
        int j, k, total = 0;
        for(j=0; j<ic->nb_programs; j++) {
            AVDictionaryEntry *name = av_dict_get(ic->programs[j]->metadata,
                                                  "name", NULL, 0);
            av_log(NULL, AV_LOG_INFO, "  Program %d %s\n", ic->programs[j]->id,
                   name ? name->value : "");
            dump_metadata(NULL, ic->programs[j]->metadata, "    ");
            for(k=0; k<ic->programs[j]->nb_stream_indexes; k++) {
                dump_stream_format(ic, ic->programs[j]->stream_index[k], index, is_output);
                printed[ic->programs[j]->stream_index[k]] = 1;
            }
            total += ic->programs[j]->nb_stream_indexes;
        }
        if (total < ic->nb_streams)
            av_log(NULL, AV_LOG_INFO, "  No Program\n");
    }
    for(i=0;i<ic->nb_streams;i++)
        if (!printed[i])
            dump_stream_format(ic, i, index, is_output);

    av_free(printed);
}

#if FF_API_AV_GETTIME && CONFIG_SHARED && HAVE_SYMVER
FF_SYMVER(int64_t, av_gettime, (void), "LIBAVFORMAT_54")
{
    return av_gettime();
}
#endif

uint64_t ff_ntp_time(void)
{
  return (av_gettime() / 1000) * 1000 + NTP_OFFSET_US;
}

int av_get_frame_filename(char *buf, int buf_size,
                          const char *path, int number)
{
    const char *p;
    char *q, buf1[20], c;
    int nd, len, percentd_found;

    q = buf;
    p = path;
    percentd_found = 0;
    for(;;) {
        c = *p++;
        if (c == '\0')
            break;
        if (c == '%') {
            do {
                nd = 0;
                while (isdigit(*p)) {
                    nd = nd * 10 + *p++ - '0';
                }
                c = *p++;
            } while (isdigit(c));

            switch(c) {
            case '%':
                goto addchar;
            case 'd':
                if (percentd_found)
                    goto fail;
                percentd_found = 1;
                snprintf(buf1, sizeof(buf1), "%0*d", nd, number);
                len = strlen(buf1);
                if ((q - buf + len) > buf_size - 1)
                    goto fail;
                memcpy(q, buf1, len);
                q += len;
                break;
            default:
                goto fail;
            }
        } else {
        addchar:
            if ((q - buf) < buf_size - 1)
                *q++ = c;
        }
    }
    if (!percentd_found)
        goto fail;
    *q = '\0';
    return 0;
 fail:
    *q = '\0';
    return -1;
}

static void hex_dump_internal(void *avcl, FILE *f, int level,
                              const uint8_t *buf, int size)
{
    int len, i, j, c;
#define PRINT(...) do { if (!f) av_log(avcl, level, __VA_ARGS__); else fprintf(f, __VA_ARGS__); } while(0)

    for(i=0;i<size;i+=16) {
        len = size - i;
        if (len > 16)
            len = 16;
        PRINT("%08x ", i);
        for(j=0;j<16;j++) {
            if (j < len)
                PRINT(" %02x", buf[i+j]);
            else
                PRINT("   ");
        }
        PRINT(" ");
        for(j=0;j<len;j++) {
            c = buf[i+j];
            if (c < ' ' || c > '~')
                c = '.';
            PRINT("%c", c);
        }
        PRINT("\n");
    }
#undef PRINT
}

void av_hex_dump(FILE *f, const uint8_t *buf, int size)
{
    hex_dump_internal(NULL, f, 0, buf, size);
}

void av_hex_dump_log(void *avcl, int level, const uint8_t *buf, int size)
{
    hex_dump_internal(avcl, NULL, level, buf, size);
}

static void pkt_dump_internal(void *avcl, FILE *f, int level, AVPacket *pkt, int dump_payload, AVRational time_base)
{
#define PRINT(...) do { if (!f) av_log(avcl, level, __VA_ARGS__); else fprintf(f, __VA_ARGS__); } while(0)
    PRINT("stream #%d:\n", pkt->stream_index);
    PRINT("  keyframe=%d\n", ((pkt->flags & AV_PKT_FLAG_KEY) != 0));
    PRINT("  duration=%0.3f\n", pkt->duration * av_q2d(time_base));
    /* DTS is _always_ valid after av_read_frame() */
    PRINT("  dts=");
    if (pkt->dts == AV_NOPTS_VALUE)
        PRINT("N/A");
    else
        PRINT("%0.3f", pkt->dts * av_q2d(time_base));
    /* PTS may not be known if B-frames are present. */
    PRINT("  pts=");
    if (pkt->pts == AV_NOPTS_VALUE)
        PRINT("N/A");
    else
        PRINT("%0.3f", pkt->pts * av_q2d(time_base));
    PRINT("\n");
    PRINT("  size=%d\n", pkt->size);
#undef PRINT
    if (dump_payload)
        av_hex_dump(f, pkt->data, pkt->size);
}

#if FF_API_PKT_DUMP
void av_pkt_dump(FILE *f, AVPacket *pkt, int dump_payload)
{
    AVRational tb = { 1, AV_TIME_BASE };
    pkt_dump_internal(NULL, f, 0, pkt, dump_payload, tb);
}
#endif

void av_pkt_dump2(FILE *f, AVPacket *pkt, int dump_payload, AVStream *st)
{
    pkt_dump_internal(NULL, f, 0, pkt, dump_payload, st->time_base);
}

#if FF_API_PKT_DUMP
void av_pkt_dump_log(void *avcl, int level, AVPacket *pkt, int dump_payload)
{
    AVRational tb = { 1, AV_TIME_BASE };
    pkt_dump_internal(avcl, NULL, level, pkt, dump_payload, tb);
}
#endif

void av_pkt_dump_log2(void *avcl, int level, AVPacket *pkt, int dump_payload,
                      AVStream *st)
{
    pkt_dump_internal(avcl, NULL, level, pkt, dump_payload, st->time_base);
}

void av_url_split(char *proto, int proto_size,
                  char *authorization, int authorization_size,
                  char *hostname, int hostname_size,
                  int *port_ptr,
                  char *path, int path_size,
                  const char *url)
{
    const char *p, *ls, *ls2, *at, *at2, *col, *brk;

    if (port_ptr)               *port_ptr = -1;
    if (proto_size > 0)         proto[0] = 0;
    if (authorization_size > 0) authorization[0] = 0;
    if (hostname_size > 0)      hostname[0] = 0;
    if (path_size > 0)          path[0] = 0;

    /* parse protocol */
    if ((p = strchr(url, ':'))) {
        av_strlcpy(proto, url, FFMIN(proto_size, p + 1 - url));
        p++; /* skip ':' */
        if (*p == '/') p++;
        if (*p == '/') p++;
    } else {
        /* no protocol means plain filename */
        av_strlcpy(path, url, path_size);
        return;
    }

    /* separate path from hostname */
    ls = strchr(p, '/');
    ls2 = strchr(p, '?');
    if(!ls)
        ls = ls2;
    else if (ls && ls2)
        ls = FFMIN(ls, ls2);
    if(ls)
        av_strlcpy(path, ls, path_size);
    else
        ls = &p[strlen(p)]; // XXX

    /* the rest is hostname, use that to parse auth/port */
    if (ls != p) {
        /* authorization (user[:pass]@hostname) */
        at2 = p;
        while ((at = strchr(p, '@')) && at < ls) {
            av_strlcpy(authorization, at2,
                       FFMIN(authorization_size, at + 1 - at2));
            p = at + 1; /* skip '@' */
        }

        if (*p == '[' && (brk = strchr(p, ']')) && brk < ls) {
            /* [host]:port */
            av_strlcpy(hostname, p + 1,
                       FFMIN(hostname_size, brk - p));
            if (brk[1] == ':' && port_ptr)
                *port_ptr = atoi(brk + 2);
        } else if ((col = strchr(p, ':')) && col < ls) {
            av_strlcpy(hostname, p,
                       FFMIN(col + 1 - p, hostname_size));
            if (port_ptr) *port_ptr = atoi(col + 1);
        } else
            av_strlcpy(hostname, p,
                       FFMIN(ls + 1 - p, hostname_size));
    }
}

char *ff_data_to_hex(char *buff, const uint8_t *src, int s, int lowercase)
{
    int i;
    static const char hex_table_uc[16] = { '0', '1', '2', '3',
                                           '4', '5', '6', '7',
                                           '8', '9', 'A', 'B',
                                           'C', 'D', 'E', 'F' };
    static const char hex_table_lc[16] = { '0', '1', '2', '3',
                                           '4', '5', '6', '7',
                                           '8', '9', 'a', 'b',
                                           'c', 'd', 'e', 'f' };
    const char *hex_table = lowercase ? hex_table_lc : hex_table_uc;

    for(i = 0; i < s; i++) {
        buff[i * 2]     = hex_table[src[i] >> 4];
        buff[i * 2 + 1] = hex_table[src[i] & 0xF];
    }

    return buff;
}

int ff_hex_to_data(uint8_t *data, const char *p)
{
    int c, len, v;

    len = 0;
    v = 1;
    for (;;) {
        p += strspn(p, SPACE_CHARS);
        if (*p == '\0')
            break;
        c = toupper((unsigned char) *p++);
        if (c >= '0' && c <= '9')
            c = c - '0';
        else if (c >= 'A' && c <= 'F')
            c = c - 'A' + 10;
        else
            break;
        v = (v << 4) | c;
        if (v & 0x100) {
            if (data)
                data[len] = v;
            len++;
            v = 1;
        }
    }
    return len;
}

#if FF_API_SET_PTS_INFO
void av_set_pts_info(AVStream *s, int pts_wrap_bits,
                     unsigned int pts_num, unsigned int pts_den)
{
    avpriv_set_pts_info(s, pts_wrap_bits, pts_num, pts_den);
}
#endif

void avpriv_set_pts_info(AVStream *s, int pts_wrap_bits,
                         unsigned int pts_num, unsigned int pts_den)
{
    AVRational new_tb;
    if(av_reduce(&new_tb.num, &new_tb.den, pts_num, pts_den, INT_MAX)){
        if(new_tb.num != pts_num)
            av_log(NULL, AV_LOG_DEBUG, "st:%d removing common factor %d from timebase\n", s->index, pts_num/new_tb.num);
    }else
        av_log(NULL, AV_LOG_WARNING, "st:%d has too large timebase, reducing\n", s->index);

    if(new_tb.num <= 0 || new_tb.den <= 0) {
        av_log(NULL, AV_LOG_ERROR, "Ignoring attempt to set invalid timebase %d/%d for st:%d\n", new_tb.num, new_tb.den, s->index);
        return;
    }
    s->time_base = new_tb;
    av_codec_set_pkt_timebase(s->codec, new_tb);
    s->pts_wrap_bits = pts_wrap_bits;
}

int ff_url_join(char *str, int size, const char *proto,
                const char *authorization, const char *hostname,
                int port, const char *fmt, ...)
{
#if CONFIG_NETWORK
    struct addrinfo hints = { 0 }, *ai;
#endif

    str[0] = '\0';
    if (proto)
        av_strlcatf(str, size, "%s://", proto);
    if (authorization && authorization[0])
        av_strlcatf(str, size, "%s@", authorization);
#if CONFIG_NETWORK && defined(AF_INET6)
    /* Determine if hostname is a numerical IPv6 address,
     * properly escape it within [] in that case. */
    hints.ai_flags = AI_NUMERICHOST;
    if (!getaddrinfo(hostname, NULL, &hints, &ai)) {
        if (ai->ai_family == AF_INET6) {
            av_strlcat(str, "[", size);
            av_strlcat(str, hostname, size);
            av_strlcat(str, "]", size);
        } else {
            av_strlcat(str, hostname, size);
        }
        freeaddrinfo(ai);
    } else
#endif
        /* Not an IPv6 address, just output the plain string. */
        av_strlcat(str, hostname, size);

    if (port >= 0)
        av_strlcatf(str, size, ":%d", port);
    if (fmt) {
        va_list vl;
        int len = strlen(str);

        va_start(vl, fmt);
        vsnprintf(str + len, size > len ? size - len : 0, fmt, vl);
        va_end(vl);
    }
    return strlen(str);
}

int ff_write_chained(AVFormatContext *dst, int dst_stream, AVPacket *pkt,
                     AVFormatContext *src)
{
    AVPacket local_pkt;

    local_pkt = *pkt;
    local_pkt.stream_index = dst_stream;
    if (pkt->pts != AV_NOPTS_VALUE)
        local_pkt.pts = av_rescale_q(pkt->pts,
                                     src->streams[pkt->stream_index]->time_base,
                                     dst->streams[dst_stream]->time_base);
    if (pkt->dts != AV_NOPTS_VALUE)
        local_pkt.dts = av_rescale_q(pkt->dts,
                                     src->streams[pkt->stream_index]->time_base,
                                     dst->streams[dst_stream]->time_base);
    return av_write_frame(dst, &local_pkt);
}

void ff_parse_key_value(const char *str, ff_parse_key_val_cb callback_get_buf,
                        void *context)
{
    const char *ptr = str;

    /* Parse key=value pairs. */
    for (;;) {
        const char *key;
        char *dest = NULL, *dest_end;
        int key_len, dest_len = 0;

        /* Skip whitespace and potential commas. */
        while (*ptr && (isspace(*ptr) || *ptr == ','))
            ptr++;
        if (!*ptr)
            break;

        key = ptr;

        if (!(ptr = strchr(key, '=')))
            break;
        ptr++;
        key_len = ptr - key;

        callback_get_buf(context, key, key_len, &dest, &dest_len);
        dest_end = dest + dest_len - 1;

        if (*ptr == '\"') {
            ptr++;
            while (*ptr && *ptr != '\"') {
                if (*ptr == '\\') {
                    if (!ptr[1])
                        break;
                    if (dest && dest < dest_end)
                        *dest++ = ptr[1];
                    ptr += 2;
                } else {
                    if (dest && dest < dest_end)
                        *dest++ = *ptr;
                    ptr++;
                }
            }
            if (*ptr == '\"')
                ptr++;
        } else {
            for (; *ptr && !(isspace(*ptr) || *ptr == ','); ptr++)
                if (dest && dest < dest_end)
                    *dest++ = *ptr;
        }
        if (dest)
            *dest = 0;
    }
}

int ff_find_stream_index(AVFormatContext *s, int id)
{
    int i;
    for (i = 0; i < s->nb_streams; i++) {
        if (s->streams[i]->id == id)
            return i;
    }
    return -1;
}

void ff_make_absolute_url(char *buf, int size, const char *base,
                          const char *rel)
{
    char *sep, *path_query;
    /* Absolute path, relative to the current server */
    if (base && strstr(base, "://") && rel[0] == '/') {
        if (base != buf)
            av_strlcpy(buf, base, size);
        sep = strstr(buf, "://");
        if (sep) {
            /* Take scheme from base url */
            if (rel[1] == '/') {
                sep[1] = '\0';
            } else {
                /* Take scheme and host from base url */
                sep += 3;
                sep = strchr(sep, '/');
                if (sep)
                    *sep = '\0';
            }
        }
        av_strlcat(buf, rel, size);
        return;
    }
    /* If rel actually is an absolute url, just copy it */
    if (!base || strstr(rel, "://") || rel[0] == '/') {
        av_strlcpy(buf, rel, size);
        return;
    }
    if (base != buf)
        av_strlcpy(buf, base, size);

    /* Strip off any query string from base */
    path_query = strchr(buf, '?');
    if (path_query != NULL)
        *path_query = '\0';

    /* Is relative path just a new query part? */
    if (rel[0] == '?') {
        av_strlcat(buf, rel, size);
        return;
    }

    /* Remove the file name from the base url */
    sep = strrchr(buf, '/');
    if (sep)
        sep[1] = '\0';
    else
        buf[0] = '\0';
    while (av_strstart(rel, "../", NULL) && sep) {
        /* Remove the path delimiter at the end */
        sep[0] = '\0';
        sep = strrchr(buf, '/');
        /* If the next directory name to pop off is "..", break here */
        if (!strcmp(sep ? &sep[1] : buf, "..")) {
            /* Readd the slash we just removed */
            av_strlcat(buf, "/", size);
            break;
        }
        /* Cut off the directory name */
        if (sep)
            sep[1] = '\0';
        else
            buf[0] = '\0';
        rel += 3;
    }
    av_strlcat(buf, rel, size);
}

int64_t ff_iso8601_to_unix_time(const char *datestr)
{
    struct tm time1 = {0}, time2 = {0};
    char *ret1, *ret2;
    ret1 = av_small_strptime(datestr, "%Y - %m - %d %H:%M:%S", &time1);
    ret2 = av_small_strptime(datestr, "%Y - %m - %dT%H:%M:%S", &time2);
    if (ret2 && !ret1)
        return av_timegm(&time2);
    else
        return av_timegm(&time1);
}

int avformat_query_codec(AVOutputFormat *ofmt, enum AVCodecID codec_id, int std_compliance)
{
    if (ofmt) {
        if (ofmt->query_codec)
            return ofmt->query_codec(codec_id, std_compliance);
        else if (ofmt->codec_tag)
            return !!av_codec_get_tag(ofmt->codec_tag, codec_id);
        else if (codec_id == ofmt->video_codec || codec_id == ofmt->audio_codec ||
                 codec_id == ofmt->subtitle_codec)
            return 1;
    }
    return AVERROR_PATCHWELCOME;
}

int avformat_network_init(void)
{
#if CONFIG_NETWORK
    int ret;
    ff_network_inited_globally = 1;
    if ((ret = ff_network_init()) < 0)
        return ret;
    ff_tls_init();
#endif
    return 0;
}

int avformat_network_deinit(void)
{
#if CONFIG_NETWORK
    ff_network_close();
    ff_tls_deinit();
#endif
    return 0;
}

int ff_add_param_change(AVPacket *pkt, int32_t channels,
                        uint64_t channel_layout, int32_t sample_rate,
                        int32_t width, int32_t height)
{
    uint32_t flags = 0;
    int size = 4;
    uint8_t *data;
    if (!pkt)
        return AVERROR(EINVAL);
    if (channels) {
        size += 4;
        flags |= AV_SIDE_DATA_PARAM_CHANGE_CHANNEL_COUNT;
    }
    if (channel_layout) {
        size += 8;
        flags |= AV_SIDE_DATA_PARAM_CHANGE_CHANNEL_LAYOUT;
    }
    if (sample_rate) {
        size += 4;
        flags |= AV_SIDE_DATA_PARAM_CHANGE_SAMPLE_RATE;
    }
    if (width || height) {
        size += 8;
        flags |= AV_SIDE_DATA_PARAM_CHANGE_DIMENSIONS;
    }
    data = av_packet_new_side_data(pkt, AV_PKT_DATA_PARAM_CHANGE, size);
    if (!data)
        return AVERROR(ENOMEM);
    bytestream_put_le32(&data, flags);
    if (channels)
        bytestream_put_le32(&data, channels);
    if (channel_layout)
        bytestream_put_le64(&data, channel_layout);
    if (sample_rate)
        bytestream_put_le32(&data, sample_rate);
    if (width || height) {
        bytestream_put_le32(&data, width);
        bytestream_put_le32(&data, height);
    }
    return 0;
}

const struct AVCodecTag *avformat_get_riff_video_tags(void)
{
    return ff_codec_bmp_tags;
}
const struct AVCodecTag *avformat_get_riff_audio_tags(void)
{
    return ff_codec_wav_tags;
}

AVRational av_guess_sample_aspect_ratio(AVFormatContext *format, AVStream *stream, AVFrame *frame)
{
    AVRational undef = {0, 1};
    AVRational stream_sample_aspect_ratio = stream ? stream->sample_aspect_ratio : undef;
    AVRational codec_sample_aspect_ratio  = stream && stream->codec ? stream->codec->sample_aspect_ratio : undef;
    AVRational frame_sample_aspect_ratio  = frame  ? frame->sample_aspect_ratio  : codec_sample_aspect_ratio;

    av_reduce(&stream_sample_aspect_ratio.num, &stream_sample_aspect_ratio.den,
               stream_sample_aspect_ratio.num,  stream_sample_aspect_ratio.den, INT_MAX);
    if (stream_sample_aspect_ratio.num <= 0 || stream_sample_aspect_ratio.den <= 0)
        stream_sample_aspect_ratio = undef;

    av_reduce(&frame_sample_aspect_ratio.num, &frame_sample_aspect_ratio.den,
               frame_sample_aspect_ratio.num,  frame_sample_aspect_ratio.den, INT_MAX);
    if (frame_sample_aspect_ratio.num <= 0 || frame_sample_aspect_ratio.den <= 0)
        frame_sample_aspect_ratio = undef;

    if (stream_sample_aspect_ratio.num)
        return stream_sample_aspect_ratio;
    else
        return frame_sample_aspect_ratio;
}

int avformat_match_stream_specifier(AVFormatContext *s, AVStream *st,
                                    const char *spec)
{
    if (*spec <= '9' && *spec >= '0') /* opt:index */
        return strtol(spec, NULL, 0) == st->index;
    else if (*spec == 'v' || *spec == 'a' || *spec == 's' || *spec == 'd' ||
             *spec == 't') { /* opt:[vasdt] */
        enum AVMediaType type;

        switch (*spec++) {
        case 'v': type = AVMEDIA_TYPE_VIDEO;      break;
        case 'a': type = AVMEDIA_TYPE_AUDIO;      break;
        case 's': type = AVMEDIA_TYPE_SUBTITLE;   break;
        case 'd': type = AVMEDIA_TYPE_DATA;       break;
        case 't': type = AVMEDIA_TYPE_ATTACHMENT; break;
        default:  av_assert0(0);
        }
        if (type != st->codec->codec_type)
            return 0;
        if (*spec++ == ':') { /* possibly followed by :index */
            int i, index = strtol(spec, NULL, 0);
            for (i = 0; i < s->nb_streams; i++)
                if (s->streams[i]->codec->codec_type == type && index-- == 0)
                   return i == st->index;
            return 0;
        }
        return 1;
    } else if (*spec == 'p' && *(spec + 1) == ':') {
        int prog_id, i, j;
        char *endptr;
        spec += 2;
        prog_id = strtol(spec, &endptr, 0);
        for (i = 0; i < s->nb_programs; i++) {
            if (s->programs[i]->id != prog_id)
                continue;

            if (*endptr++ == ':') {
                int stream_idx = strtol(endptr, NULL, 0);
                return stream_idx >= 0 &&
                    stream_idx < s->programs[i]->nb_stream_indexes &&
                    st->index == s->programs[i]->stream_index[stream_idx];
            }

            for (j = 0; j < s->programs[i]->nb_stream_indexes; j++)
                if (st->index == s->programs[i]->stream_index[j])
                    return 1;
        }
        return 0;
    } else if (*spec == '#') {
        int sid;
        char *endptr;
        sid = strtol(spec + 1, &endptr, 0);
        if (!*endptr)
            return st->id == sid;
    } else if (!*spec) /* empty specifier, matches everything */
        return 1;

    av_log(s, AV_LOG_ERROR, "Invalid stream specifier: %s.\n", spec);
    return AVERROR(EINVAL);
}

void ff_generate_avci_extradata(AVStream *st)
{
    static const uint8_t avci100_1080p_extradata[] = {
        // SPS
        0x00, 0x00, 0x00, 0x01, 0x67, 0x7a, 0x10, 0x29,
        0xb6, 0xd4, 0x20, 0x22, 0x33, 0x19, 0xc6, 0x63,
        0x23, 0x21, 0x01, 0x11, 0x98, 0xce, 0x33, 0x19,
        0x18, 0x21, 0x02, 0x56, 0xb9, 0x3d, 0x7d, 0x7e,
        0x4f, 0xe3, 0x3f, 0x11, 0xf1, 0x9e, 0x08, 0xb8,
        0x8c, 0x54, 0x43, 0xc0, 0x78, 0x02, 0x27, 0xe2,
        0x70, 0x1e, 0x30, 0x10, 0x10, 0x14, 0x00, 0x00,
        0x03, 0x00, 0x04, 0x00, 0x00, 0x03, 0x00, 0xca,
        0x10, 0x00, 0x00, 0x00, 0x00, 0x00, 0x00, 0x00,
        // PPS
        0x00, 0x00, 0x00, 0x01, 0x68, 0xce, 0x33, 0x48,
        0xd0
    };
    static const uint8_t avci100_1080i_extradata[] = {
        // SPS
        0x00, 0x00, 0x00, 0x01, 0x67, 0x7a, 0x10, 0x29,
        0xb6, 0xd4, 0x20, 0x22, 0x33, 0x19, 0xc6, 0x63,
        0x23, 0x21, 0x01, 0x11, 0x98, 0xce, 0x33, 0x19,
        0x18, 0x21, 0x03, 0x3a, 0x46, 0x65, 0x6a, 0x65,
        0x24, 0xad, 0xe9, 0x12, 0x32, 0x14, 0x1a, 0x26,
        0x34, 0xad, 0xa4, 0x41, 0x82, 0x23, 0x01, 0x50,
        0x2b, 0x1a, 0x24, 0x69, 0x48, 0x30, 0x40, 0x2e,
        0x11, 0x12, 0x08, 0xc6, 0x8c, 0x04, 0x41, 0x28,
        0x4c, 0x34, 0xf0, 0x1e, 0x01, 0x13, 0xf2, 0xe0,
        0x3c, 0x60, 0x20, 0x20, 0x28, 0x00, 0x00, 0x03,
        0x00, 0x08, 0x00, 0x00, 0x03, 0x01, 0x94, 0x00,
        // PPS
        0x00, 0x00, 0x00, 0x01, 0x68, 0xce, 0x33, 0x48,
        0xd0
    };
    static const uint8_t avci50_1080i_extradata[] = {
        // SPS
        0x00, 0x00, 0x00, 0x01, 0x67, 0x6e, 0x10, 0x28,
        0xa6, 0xd4, 0x20, 0x32, 0x33, 0x0c, 0x71, 0x18,
        0x88, 0x62, 0x10, 0x19, 0x19, 0x86, 0x38, 0x8c,
        0x44, 0x30, 0x21, 0x02, 0x56, 0x4e, 0x6e, 0x61,
        0x87, 0x3e, 0x73, 0x4d, 0x98, 0x0c, 0x03, 0x06,
        0x9c, 0x0b, 0x73, 0xe6, 0xc0, 0xb5, 0x18, 0x63,
        0x0d, 0x39, 0xe0, 0x5b, 0x02, 0xd4, 0xc6, 0x19,
        0x1a, 0x79, 0x8c, 0x32, 0x34, 0x24, 0xf0, 0x16,
        0x81, 0x13, 0xf7, 0xff, 0x80, 0x02, 0x00, 0x01,
        0xf1, 0x80, 0x80, 0x80, 0xa0, 0x00, 0x00, 0x03,
        0x00, 0x20, 0x00, 0x00, 0x06, 0x50, 0x80, 0x00,
        // PPS
        0x00, 0x00, 0x00, 0x01, 0x68, 0xee, 0x31, 0x12,
        0x11
    };
    static const uint8_t avci100_720p_extradata[] = {
        // SPS
        0x00, 0x00, 0x00, 0x01, 0x67, 0x7a, 0x10, 0x29,
        0xb6, 0xd4, 0x20, 0x2a, 0x33, 0x1d, 0xc7, 0x62,
        0xa1, 0x08, 0x40, 0x54, 0x66, 0x3b, 0x8e, 0xc5,
        0x42, 0x02, 0x10, 0x25, 0x64, 0x2c, 0x89, 0xe8,
        0x85, 0xe4, 0x21, 0x4b, 0x90, 0x83, 0x06, 0x95,
        0xd1, 0x06, 0x46, 0x97, 0x20, 0xc8, 0xd7, 0x43,
        0x08, 0x11, 0xc2, 0x1e, 0x4c, 0x91, 0x0f, 0x01,
        0x40, 0x16, 0xec, 0x07, 0x8c, 0x04, 0x04, 0x05,
        0x00, 0x00, 0x03, 0x00, 0x01, 0x00, 0x00, 0x03,
        0x00, 0x64, 0x84, 0x00, 0x00, 0x00, 0x00, 0x00,
        // PPS
        0x00, 0x00, 0x00, 0x01, 0x68, 0xce, 0x31, 0x12,
        0x11
    };
    int size = 0;
    const uint8_t *data = 0;
    if (st->codec->width == 1920) {
        if (st->codec->field_order == AV_FIELD_PROGRESSIVE) {
            data = avci100_1080p_extradata;
            size = sizeof(avci100_1080p_extradata);
        } else {
            data = avci100_1080i_extradata;
            size = sizeof(avci100_1080i_extradata);
        }
    } else if (st->codec->width == 1440) {
        data = avci50_1080i_extradata;
        size = sizeof(avci50_1080i_extradata);
    } else if (st->codec->width == 1280) {
        data = avci100_720p_extradata;
        size = sizeof(avci100_720p_extradata);
    }
    if (!size)
        return;
    av_freep(&st->codec->extradata);
    st->codec->extradata_size = 0;
    st->codec->extradata = av_mallocz(size + FF_INPUT_BUFFER_PADDING_SIZE);
    if (!st->codec->extradata)
        return;
    memcpy(st->codec->extradata, data, size);
    st->codec->extradata_size = size;
}<|MERGE_RESOLUTION|>--- conflicted
+++ resolved
@@ -432,17 +432,11 @@
                           const char *filename, void *logctx,
                           unsigned int offset, unsigned int max_probe_size)
 {
-<<<<<<< HEAD
     AVProbeData pd = { filename ? filename : "", NULL, -offset };
-    unsigned char *buf = NULL;
+    uint8_t *buf = NULL;
     uint8_t *mime_type;
     int ret = 0, probe_size, buf_offset = 0;
     int score = 0;
-=======
-    AVProbeData pd = { filename ? filename : "" };
-    uint8_t *buf = NULL;
-    int ret = 0, probe_size;
->>>>>>> 8575f536
 
     if (!max_probe_size) {
         max_probe_size = PROBE_BUF_MAX;
@@ -455,8 +449,6 @@
     if (offset >= max_probe_size) {
         return AVERROR(EINVAL);
     }
-    avio_skip(pb, offset);
-    max_probe_size -= offset;
 
     if (!*fmt && pb->av_class && av_opt_get(pb, "mime_type", AV_OPT_SEARCH_CHILDREN, &mime_type) >= 0 && mime_type) {
         if (!av_strcasecmp(mime_type, "audio/aacp")) {
@@ -467,7 +459,6 @@
 
     for(probe_size= PROBE_BUF_MIN; probe_size<=max_probe_size && !*fmt;
         probe_size = FFMIN(probe_size<<1, FFMAX(max_probe_size, probe_size+1))) {
-<<<<<<< HEAD
         void *buftmp;
 
         if (probe_size < offset) {
@@ -483,13 +474,6 @@
         }
         buf=buftmp;
         if ((ret = avio_read(pb, buf + buf_offset, probe_size - buf_offset)) < 0) {
-=======
-        int score = probe_size < max_probe_size ? AVPROBE_SCORE_MAX/4 : 0;
-
-        /* read probe data */
-        buf = av_realloc(buf, probe_size + AVPROBE_PADDING_SIZE);
-        if ((ret = avio_read(pb, buf + pd.buf_size, probe_size - pd.buf_size)) < 0) {
->>>>>>> 8575f536
             /* fail if error was not end of file, otherwise, lower score */
             if (ret != AVERROR_EOF) {
                 av_free(buf);
@@ -498,13 +482,8 @@
             score = 0;
             ret = 0;            /* error was end of file, nothing read */
         }
-<<<<<<< HEAD
         pd.buf_size = buf_offset += ret;
         pd.buf = &buf[offset];
-=======
-        pd.buf_size += ret;
-        pd.buf       = buf;
->>>>>>> 8575f536
 
         memset(pd.buf + pd.buf_size, 0, AVPROBE_PADDING_SIZE);
 
