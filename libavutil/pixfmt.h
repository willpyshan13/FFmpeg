--- conflicted
+++ resolved
@@ -136,25 +136,20 @@
     PIX_FMT_BGR48BE,   ///< packed RGB 16:16:16, 48bpp, 16B, 16G, 16R, the 2-byte value for each R/G/B component is stored as big-endian
     PIX_FMT_BGR48LE,   ///< packed RGB 16:16:16, 48bpp, 16B, 16G, 16R, the 2-byte value for each R/G/B component is stored as little-endian
 
-    //the following 6 formats have the disadvantage of needing 1 format for each bit depth, thus
+    //the following 10 formats have the disadvantage of needing 1 format for each bit depth, thus
     //If you want to support multiple bit depths, then using PIX_FMT_YUV420P16* with the bpp stored seperately
     //is better
     PIX_FMT_YUV420P9BE, ///< planar YUV 4:2:0, 13.5bpp, (1 Cr & Cb sample per 2x2 Y samples), big-endian
     PIX_FMT_YUV420P9LE, ///< planar YUV 4:2:0, 13.5bpp, (1 Cr & Cb sample per 2x2 Y samples), little-endian
     PIX_FMT_YUV420P10BE,///< planar YUV 4:2:0, 15bpp, (1 Cr & Cb sample per 2x2 Y samples), big-endian
     PIX_FMT_YUV420P10LE,///< planar YUV 4:2:0, 15bpp, (1 Cr & Cb sample per 2x2 Y samples), little-endian
-<<<<<<< HEAD
-    PIX_FMT_YUV422P10BE,///< planar YUV 4:2:2, 20bpp, (1 Cr & Cb sample per 2x1 Y samples), big-endian
-    PIX_FMT_YUV422P10LE,///< planar YUV 4:2:2, 20bpp, (1 Cr & Cb sample per 2x1 Y samples), little-endian
-
-=======
     PIX_FMT_YUV422P10BE,///< planar YUV 4:2:2, 20bpp, (1 Cr & Cb sample per 2x1 Y samples), little-endian
     PIX_FMT_YUV422P10LE,///< planar YUV 4:2:2, 20bpp, (1 Cr & Cb sample per 2x1 Y samples), big-endian
     PIX_FMT_YUV444P9BE, ///< planar YUV 4:4:4, 27bpp, (1 Cr & Cb sample per 1x1 Y samples), little-endian
     PIX_FMT_YUV444P9LE, ///< planar YUV 4:4:4, 27bpp, (1 Cr & Cb sample per 1x1 Y samples), big-endian
     PIX_FMT_YUV444P10BE,///< planar YUV 4:4:4, 30bpp, (1 Cr & Cb sample per 1x1 Y samples), little-endian
     PIX_FMT_YUV444P10LE,///< planar YUV 4:4:4, 30bpp, (1 Cr & Cb sample per 1x1 Y samples), big-endian
->>>>>>> 19d824e4
+
     PIX_FMT_NB,        ///< number of pixel formats, DO NOT USE THIS if you want to link with shared libav* because the number of formats might differ between versions
 };
 
