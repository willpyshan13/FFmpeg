/*
 * Assembly testing and benchmarking tool
 * Copyright (c) 2015 Henrik Gramner
 * Copyright (c) 2008 Loren Merritt
 *
 * This file is part of FFmpeg.
 *
 * FFmpeg is free software; you can redistribute it and/or modify
 * it under the terms of the GNU General Public License as published by
 * the Free Software Foundation; either version 2 of the License, or
 * (at your option) any later version.
 *
 * FFmpeg is distributed in the hope that it will be useful,
 * but WITHOUT ANY WARRANTY; without even the implied warranty of
 * MERCHANTABILITY or FITNESS FOR A PARTICULAR PURPOSE.  See the
 * GNU General Public License for more details.
 *
 * You should have received a copy of the GNU General Public License along
 * with FFmpeg; if not, write to the Free Software Foundation, Inc.,
 * 51 Franklin Street, Fifth Floor, Boston, MA 02110-1301 USA.
 */

#include <stdarg.h>
#include <stdio.h>
#include <stdlib.h>
#include <string.h>
#include "checkasm.h"
#include "libavutil/common.h"
#include "libavutil/cpu.h"
#include "libavutil/intfloat.h"
#include "libavutil/random_seed.h"

#if HAVE_IO_H
#include <io.h>
#endif

#if HAVE_SETCONSOLETEXTATTRIBUTE
#include <windows.h>
#define COLOR_RED    FOREGROUND_RED
#define COLOR_GREEN  FOREGROUND_GREEN
#define COLOR_YELLOW (FOREGROUND_RED|FOREGROUND_GREEN)
#else
#define COLOR_RED    1
#define COLOR_GREEN  2
#define COLOR_YELLOW 3
#endif

#if HAVE_UNISTD_H
#include <unistd.h>
#endif

#if !HAVE_ISATTY
#define isatty(fd) 1
#endif

#if ARCH_ARM && HAVE_ARMV5TE_EXTERNAL
#include "libavutil/arm/cpu.h"

void (*checkasm_checked_call)(void *func, int dummy, ...) = checkasm_checked_call_novfp;
#endif

/* List of tests to invoke */
static const struct {
    const char *name;
    void (*func)(void);
} tests[] = {
#if CONFIG_AVCODEC
    #if CONFIG_ALAC_DECODER
        { "alacdsp", checkasm_check_alacdsp },
    #endif
    #if CONFIG_BSWAPDSP
        { "bswapdsp", checkasm_check_bswapdsp },
    #endif
    #if CONFIG_DCA_DECODER
        { "synth_filter", checkasm_check_synth_filter },
    #endif
    #if CONFIG_FLACDSP
        { "flacdsp", checkasm_check_flacdsp },
    #endif
    #if CONFIG_FMTCONVERT
        { "fmtconvert", checkasm_check_fmtconvert },
    #endif
    #if CONFIG_H264PRED
        { "h264pred", checkasm_check_h264pred },
    #endif
    #if CONFIG_H264QPEL
        { "h264qpel", checkasm_check_h264qpel },
    #endif
    #if CONFIG_JPEG2000_DECODER
        { "jpeg2000dsp", checkasm_check_jpeg2000dsp },
    #endif
    #if CONFIG_PIXBLOCKDSP
        { "pixblockdsp", checkasm_check_pixblockdsp },
    #endif
    #if CONFIG_V210_ENCODER
        { "v210enc", checkasm_check_v210enc },
    #endif
    #if CONFIG_VP9_DECODER
        { "vp9dsp", checkasm_check_vp9dsp },
    #endif
    #if CONFIG_VIDEODSP
        { "videodsp", checkasm_check_videodsp },
    #endif
#endif
<<<<<<< HEAD
#if CONFIG_AVFILTER
    #if CONFIG_BLEND_FILTER
        { "vf_blend", checkasm_check_blend },
    #endif
    #if CONFIG_COLORSPACE_FILTER
        { "vf_colorspace", checkasm_check_colorspace },
    #endif
=======
#if CONFIG_DCA_DECODER
    { "dcadsp", checkasm_check_dcadsp },
    { "synth_filter", checkasm_check_synth_filter },
#endif
#if CONFIG_FMTCONVERT
    { "fmtconvert", checkasm_check_fmtconvert },
#endif
#if CONFIG_H264DSP
    { "h264dsp", checkasm_check_h264dsp },
#endif
#if CONFIG_H264PRED
    { "h264pred", checkasm_check_h264pred },
#endif
#if CONFIG_H264QPEL
    { "h264qpel", checkasm_check_h264qpel },
#endif
#if CONFIG_HEVC_DECODER
    { "hevc_mc", checkasm_check_hevc_mc },
#endif
#if CONFIG_V210_ENCODER
    { "v210enc", checkasm_check_v210enc },
>>>>>>> 105998fb
#endif
    { NULL }
};

/* List of cpu flags to check */
static const struct {
    const char *name;
    const char *suffix;
    int flag;
} cpus[] = {
#if   ARCH_AARCH64
    { "ARMV8",    "armv8",    AV_CPU_FLAG_ARMV8 },
    { "NEON",     "neon",     AV_CPU_FLAG_NEON },
#elif ARCH_ARM
    { "ARMV5TE",  "armv5te",  AV_CPU_FLAG_ARMV5TE },
    { "ARMV6",    "armv6",    AV_CPU_FLAG_ARMV6 },
    { "ARMV6T2",  "armv6t2",  AV_CPU_FLAG_ARMV6T2 },
    { "VFP",      "vfp",      AV_CPU_FLAG_VFP },
    { "VFP_VM",   "vfp_vm",   AV_CPU_FLAG_VFP_VM },
    { "VFPV3",    "vfp3",     AV_CPU_FLAG_VFPV3 },
    { "NEON",     "neon",     AV_CPU_FLAG_NEON },
#elif ARCH_PPC
    { "ALTIVEC",  "altivec",  AV_CPU_FLAG_ALTIVEC },
    { "VSX",      "vsx",      AV_CPU_FLAG_VSX },
    { "POWER8",   "power8",   AV_CPU_FLAG_POWER8 },
#elif ARCH_X86
    { "MMX",      "mmx",      AV_CPU_FLAG_MMX|AV_CPU_FLAG_CMOV },
    { "MMXEXT",   "mmxext",   AV_CPU_FLAG_MMXEXT },
    { "3DNOW",    "3dnow",    AV_CPU_FLAG_3DNOW },
    { "3DNOWEXT", "3dnowext", AV_CPU_FLAG_3DNOWEXT },
    { "SSE",      "sse",      AV_CPU_FLAG_SSE },
    { "SSE2",     "sse2",     AV_CPU_FLAG_SSE2|AV_CPU_FLAG_SSE2SLOW },
    { "SSE3",     "sse3",     AV_CPU_FLAG_SSE3|AV_CPU_FLAG_SSE3SLOW },
    { "SSSE3",    "ssse3",    AV_CPU_FLAG_SSSE3|AV_CPU_FLAG_ATOM },
    { "SSE4.1",   "sse4",     AV_CPU_FLAG_SSE4 },
    { "SSE4.2",   "sse42",    AV_CPU_FLAG_SSE42 },
    { "AES-NI",   "aesni",    AV_CPU_FLAG_AESNI },
    { "AVX",      "avx",      AV_CPU_FLAG_AVX },
    { "XOP",      "xop",      AV_CPU_FLAG_XOP },
    { "FMA3",     "fma3",     AV_CPU_FLAG_FMA3 },
    { "FMA4",     "fma4",     AV_CPU_FLAG_FMA4 },
    { "AVX2",     "avx2",     AV_CPU_FLAG_AVX2 },
#endif
    { NULL }
};

typedef struct CheckasmFuncVersion {
    struct CheckasmFuncVersion *next;
    void *func;
    int ok;
    int cpu;
    int iterations;
    uint64_t cycles;
} CheckasmFuncVersion;

/* Binary search tree node */
typedef struct CheckasmFunc {
    struct CheckasmFunc *child[2];
    CheckasmFuncVersion versions;
    uint8_t color; /* 0 = red, 1 = black */
    char name[1];
} CheckasmFunc;

/* Internal state */
static struct {
    CheckasmFunc *funcs;
    CheckasmFunc *current_func;
    CheckasmFuncVersion *current_func_ver;
    const char *current_test_name;
    const char *bench_pattern;
    int bench_pattern_len;
    int num_checked;
    int num_failed;
    int nop_time;
    int cpu_flag;
    const char *cpu_flag_name;
} state;

/* PRNG state */
AVLFG checkasm_lfg;

/* float compare support code */
static int is_negative(union av_intfloat32 u)
{
    return u.i >> 31;
}

int float_near_ulp(float a, float b, unsigned max_ulp)
{
    union av_intfloat32 x, y;

    x.f = a;
    y.f = b;

    if (is_negative(x) != is_negative(y)) {
        // handle -0.0 == +0.0
        return a == b;
    }

    if (abs(x.i - y.i) <= max_ulp)
        return 1;

    return 0;
}

int float_near_ulp_array(const float *a, const float *b, unsigned max_ulp,
                         unsigned len)
{
    unsigned i;

    for (i = 0; i < len; i++) {
        if (!float_near_ulp(a[i], b[i], max_ulp))
            return 0;
    }
    return 1;
}

int float_near_abs_eps(float a, float b, float eps)
{
    float abs_diff = fabsf(a - b);

    return abs_diff < eps;
}

int float_near_abs_eps_array(const float *a, const float *b, float eps,
                         unsigned len)
{
    unsigned i;

    for (i = 0; i < len; i++) {
        if (!float_near_abs_eps(a[i], b[i], eps))
            return 0;
    }
    return 1;
}

int float_near_abs_eps_ulp(float a, float b, float eps, unsigned max_ulp)
{
    return float_near_ulp(a, b, max_ulp) || float_near_abs_eps(a, b, eps);
}

int float_near_abs_eps_array_ulp(const float *a, const float *b, float eps,
                         unsigned max_ulp, unsigned len)
{
    unsigned i;

    for (i = 0; i < len; i++) {
        if (!float_near_abs_eps_ulp(a[i], b[i], eps, max_ulp))
            return 0;
    }
    return 1;
}

/* Print colored text to stderr if the terminal supports it */
static void color_printf(int color, const char *fmt, ...)
{
    static int use_color = -1;
    va_list arg;

#if HAVE_SETCONSOLETEXTATTRIBUTE
    static HANDLE con;
    static WORD org_attributes;

    if (use_color < 0) {
        CONSOLE_SCREEN_BUFFER_INFO con_info;
        con = GetStdHandle(STD_ERROR_HANDLE);
        if (con && con != INVALID_HANDLE_VALUE && GetConsoleScreenBufferInfo(con, &con_info)) {
            org_attributes = con_info.wAttributes;
            use_color = 1;
        } else
            use_color = 0;
    }
    if (use_color)
        SetConsoleTextAttribute(con, (org_attributes & 0xfff0) | (color & 0x0f));
#else
    if (use_color < 0) {
        const char *term = getenv("TERM");
        use_color = term && strcmp(term, "dumb") && isatty(2);
    }
    if (use_color)
        fprintf(stderr, "\x1b[%d;3%dm", (color & 0x08) >> 3, color & 0x07);
#endif

    va_start(arg, fmt);
    vfprintf(stderr, fmt, arg);
    va_end(arg);

    if (use_color) {
#if HAVE_SETCONSOLETEXTATTRIBUTE
        SetConsoleTextAttribute(con, org_attributes);
#else
        fprintf(stderr, "\x1b[0m");
#endif
    }
}

/* Deallocate a tree */
static void destroy_func_tree(CheckasmFunc *f)
{
    if (f) {
        CheckasmFuncVersion *v = f->versions.next;
        while (v) {
            CheckasmFuncVersion *next = v->next;
            free(v);
            v = next;
        }

        destroy_func_tree(f->child[0]);
        destroy_func_tree(f->child[1]);
        free(f);
    }
}

/* Allocate a zero-initialized block, clean up and exit on failure */
static void *checkasm_malloc(size_t size)
{
    void *ptr = calloc(1, size);
    if (!ptr) {
        fprintf(stderr, "checkasm: malloc failed\n");
        destroy_func_tree(state.funcs);
        exit(1);
    }
    return ptr;
}

/* Get the suffix of the specified cpu flag */
static const char *cpu_suffix(int cpu)
{
    int i = FF_ARRAY_ELEMS(cpus);

    while (--i >= 0)
        if (cpu & cpus[i].flag)
            return cpus[i].suffix;

    return "c";
}

#ifdef AV_READ_TIME
static int cmp_nop(const void *a, const void *b)
{
    return *(const uint16_t*)a - *(const uint16_t*)b;
}

/* Measure the overhead of the timing code (in decicycles) */
static int measure_nop_time(void)
{
    uint16_t nops[10000];
    int i, nop_sum = 0;

    for (i = 0; i < 10000; i++) {
        uint64_t t = AV_READ_TIME();
        nops[i] = AV_READ_TIME() - t;
    }

    qsort(nops, 10000, sizeof(uint16_t), cmp_nop);
    for (i = 2500; i < 7500; i++)
        nop_sum += nops[i];

    return nop_sum / 500;
}

/* Print benchmark results */
static void print_benchs(CheckasmFunc *f)
{
    if (f) {
        print_benchs(f->child[0]);

        /* Only print functions with at least one assembly version */
        if (f->versions.cpu || f->versions.next) {
            CheckasmFuncVersion *v = &f->versions;
            do {
                if (v->iterations) {
                    int decicycles = (10*v->cycles/v->iterations - state.nop_time) / 4;
                    printf("%s_%s: %d.%d\n", f->name, cpu_suffix(v->cpu), decicycles/10, decicycles%10);
                }
            } while ((v = v->next));
        }

        print_benchs(f->child[1]);
    }
}
#endif

/* ASCIIbetical sort except preserving natural order for numbers */
static int cmp_func_names(const char *a, const char *b)
{
    const char *start = a;
    int ascii_diff, digit_diff;

    for (; !(ascii_diff = *(const unsigned char*)a - *(const unsigned char*)b) && *a; a++, b++);
    for (; av_isdigit(*a) && av_isdigit(*b); a++, b++);

    if (a > start && av_isdigit(a[-1]) && (digit_diff = av_isdigit(*a) - av_isdigit(*b)))
        return digit_diff;

    return ascii_diff;
}

/* Perform a tree rotation in the specified direction and return the new root */
static CheckasmFunc *rotate_tree(CheckasmFunc *f, int dir)
{
    CheckasmFunc *r = f->child[dir^1];
    f->child[dir^1] = r->child[dir];
    r->child[dir] = f;
    r->color = f->color;
    f->color = 0;
    return r;
}

#define is_red(f) ((f) && !(f)->color)

/* Balance a left-leaning red-black tree at the specified node */
static void balance_tree(CheckasmFunc **root)
{
    CheckasmFunc *f = *root;

    if (is_red(f->child[0]) && is_red(f->child[1])) {
        f->color ^= 1;
        f->child[0]->color = f->child[1]->color = 1;
    }

    if (!is_red(f->child[0]) && is_red(f->child[1]))
        *root = rotate_tree(f, 0); /* Rotate left */
    else if (is_red(f->child[0]) && is_red(f->child[0]->child[0]))
        *root = rotate_tree(f, 1); /* Rotate right */
}

/* Get a node with the specified name, creating it if it doesn't exist */
static CheckasmFunc *get_func(CheckasmFunc **root, const char *name)
{
    CheckasmFunc *f = *root;

    if (f) {
        /* Search the tree for a matching node */
        int cmp = cmp_func_names(name, f->name);
        if (cmp) {
            f = get_func(&f->child[cmp > 0], name);

            /* Rebalance the tree on the way up if a new node was inserted */
            if (!f->versions.func)
                balance_tree(root);
        }
    } else {
        /* Allocate and insert a new node into the tree */
        int name_length = strlen(name);
        f = *root = checkasm_malloc(sizeof(CheckasmFunc) + name_length);
        memcpy(f->name, name, name_length + 1);
    }

    return f;
}

/* Perform tests and benchmarks for the specified cpu flag if supported by the host */
static void check_cpu_flag(const char *name, int flag)
{
    int old_cpu_flag = state.cpu_flag;

    flag |= old_cpu_flag;
    av_force_cpu_flags(-1);
    state.cpu_flag = flag & av_get_cpu_flags();
    av_force_cpu_flags(state.cpu_flag);

    if (!flag || state.cpu_flag != old_cpu_flag) {
        int i;

        state.cpu_flag_name = name;
        for (i = 0; tests[i].func; i++) {
            state.current_test_name = tests[i].name;
            tests[i].func();
        }
    }
}

/* Print the name of the current CPU flag, but only do it once */
static void print_cpu_name(void)
{
    if (state.cpu_flag_name) {
        color_printf(COLOR_YELLOW, "%s:\n", state.cpu_flag_name);
        state.cpu_flag_name = NULL;
    }
}

int main(int argc, char *argv[])
{
    int i, seed, ret = 0;

#if ARCH_ARM && HAVE_ARMV5TE_EXTERNAL
    if (have_vfp(av_get_cpu_flags()) || have_neon(av_get_cpu_flags()))
        checkasm_checked_call = checkasm_checked_call_vfp;
#endif

    if (!tests[0].func || !cpus[0].flag) {
        fprintf(stderr, "checkasm: no tests to perform\n");
        return 0;
    }

    if (argc > 1 && !strncmp(argv[1], "--bench", 7)) {
#ifndef AV_READ_TIME
        fprintf(stderr, "checkasm: --bench is not supported on your system\n");
        return 1;
#endif
        if (argv[1][7] == '=') {
            state.bench_pattern = argv[1] + 8;
            state.bench_pattern_len = strlen(state.bench_pattern);
        } else
            state.bench_pattern = "";

        argc--;
        argv++;
    }

    seed = (argc > 1) ? atoi(argv[1]) : av_get_random_seed();
    fprintf(stderr, "checkasm: using random seed %u\n", seed);
    av_lfg_init(&checkasm_lfg, seed);

    check_cpu_flag(NULL, 0);
    for (i = 0; cpus[i].flag; i++)
        check_cpu_flag(cpus[i].name, cpus[i].flag);

    if (state.num_failed) {
        fprintf(stderr, "checkasm: %d of %d tests have failed\n", state.num_failed, state.num_checked);
        ret = 1;
    } else {
        fprintf(stderr, "checkasm: all %d tests passed\n", state.num_checked);
#ifdef AV_READ_TIME
        if (state.bench_pattern) {
            state.nop_time = measure_nop_time();
            printf("nop: %d.%d\n", state.nop_time/10, state.nop_time%10);
            print_benchs(state.funcs);
        }
#endif
    }

    destroy_func_tree(state.funcs);
    return ret;
}

/* Decide whether or not the specified function needs to be tested and
 * allocate/initialize data structures if needed. Returns a pointer to a
 * reference function if the function should be tested, otherwise NULL */
void *checkasm_check_func(void *func, const char *name, ...)
{
    char name_buf[256];
    void *ref = func;
    CheckasmFuncVersion *v;
    int name_length;
    va_list arg;

    va_start(arg, name);
    name_length = vsnprintf(name_buf, sizeof(name_buf), name, arg);
    va_end(arg);

    if (!func || name_length <= 0 || name_length >= sizeof(name_buf))
        return NULL;

    state.current_func = get_func(&state.funcs, name_buf);
    state.funcs->color = 1;
    v = &state.current_func->versions;

    if (v->func) {
        CheckasmFuncVersion *prev;
        do {
            /* Only test functions that haven't already been tested */
            if (v->func == func)
                return NULL;

            if (v->ok)
                ref = v->func;

            prev = v;
        } while ((v = v->next));

        v = prev->next = checkasm_malloc(sizeof(CheckasmFuncVersion));
    }

    v->func = func;
    v->ok = 1;
    v->cpu = state.cpu_flag;
    state.current_func_ver = v;

    if (state.cpu_flag)
        state.num_checked++;

    return ref;
}

/* Decide whether or not the current function needs to be benchmarked */
int checkasm_bench_func(void)
{
    return !state.num_failed && state.bench_pattern &&
           !strncmp(state.current_func->name, state.bench_pattern, state.bench_pattern_len);
}

/* Indicate that the current test has failed */
void checkasm_fail_func(const char *msg, ...)
{
    if (state.current_func_ver->cpu && state.current_func_ver->ok) {
        va_list arg;

        print_cpu_name();
        fprintf(stderr, "   %s_%s (", state.current_func->name, cpu_suffix(state.current_func_ver->cpu));
        va_start(arg, msg);
        vfprintf(stderr, msg, arg);
        va_end(arg);
        fprintf(stderr, ")\n");

        state.current_func_ver->ok = 0;
        state.num_failed++;
    }
}

/* Update benchmark results of the current function */
void checkasm_update_bench(int iterations, uint64_t cycles)
{
    state.current_func_ver->iterations += iterations;
    state.current_func_ver->cycles += cycles;
}

/* Print the outcome of all tests performed since the last time this function was called */
void checkasm_report(const char *name, ...)
{
    static int prev_checked, prev_failed, max_length;

    if (state.num_checked > prev_checked) {
        int pad_length = max_length + 4;
        va_list arg;

        print_cpu_name();
        pad_length -= fprintf(stderr, " - %s.", state.current_test_name);
        va_start(arg, name);
        pad_length -= vfprintf(stderr, name, arg);
        va_end(arg);
        fprintf(stderr, "%*c", FFMAX(pad_length, 0) + 2, '[');

        if (state.num_failed == prev_failed)
            color_printf(COLOR_GREEN, "OK");
        else
            color_printf(COLOR_RED, "FAILED");
        fprintf(stderr, "]\n");

        prev_checked = state.num_checked;
        prev_failed  = state.num_failed;
    } else if (!state.cpu_flag) {
        /* Calculate the amount of padding required to make the output vertically aligned */
        int length = strlen(state.current_test_name);
        va_list arg;

        va_start(arg, name);
        length += vsnprintf(NULL, 0, name, arg);
        va_end(arg);

        if (length > max_length)
            max_length = length;
    }
}<|MERGE_RESOLUTION|>--- conflicted
+++ resolved
@@ -80,6 +80,9 @@
     #if CONFIG_FMTCONVERT
         { "fmtconvert", checkasm_check_fmtconvert },
     #endif
+    #if CONFIG_H264DSP
+        { "h264dsp", checkasm_check_h264dsp },
+    #endif
     #if CONFIG_H264PRED
         { "h264pred", checkasm_check_h264pred },
     #endif
@@ -102,7 +105,6 @@
         { "videodsp", checkasm_check_videodsp },
     #endif
 #endif
-<<<<<<< HEAD
 #if CONFIG_AVFILTER
     #if CONFIG_BLEND_FILTER
         { "vf_blend", checkasm_check_blend },
@@ -110,29 +112,6 @@
     #if CONFIG_COLORSPACE_FILTER
         { "vf_colorspace", checkasm_check_colorspace },
     #endif
-=======
-#if CONFIG_DCA_DECODER
-    { "dcadsp", checkasm_check_dcadsp },
-    { "synth_filter", checkasm_check_synth_filter },
-#endif
-#if CONFIG_FMTCONVERT
-    { "fmtconvert", checkasm_check_fmtconvert },
-#endif
-#if CONFIG_H264DSP
-    { "h264dsp", checkasm_check_h264dsp },
-#endif
-#if CONFIG_H264PRED
-    { "h264pred", checkasm_check_h264pred },
-#endif
-#if CONFIG_H264QPEL
-    { "h264qpel", checkasm_check_h264qpel },
-#endif
-#if CONFIG_HEVC_DECODER
-    { "hevc_mc", checkasm_check_hevc_mc },
-#endif
-#if CONFIG_V210_ENCODER
-    { "v210enc", checkasm_check_v210enc },
->>>>>>> 105998fb
 #endif
     { NULL }
 };
